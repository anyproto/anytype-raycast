{
  "$schema": "https://www.raycast.com/schemas/extension.json",
  "name": "anytype",
  "title": "Anytype",
  "description": "Create, browse, search and edit within Anytype - right at your fingertips, anywhere on your Mac.",
  "icon": "anytype-icon.png",
  "author": "jmetrikat",
  "owner": "any",
  "access": "public",
  "categories": [
    "Applications",
    "Productivity"
  ],
  "license": "MIT",
  "commands": [
    {
      "name": "create-object",
      "title": "Create Object",
      "subtitle": "Anytype",
      "description": "Create a new object.",
      "mode": "view"
    },
    {
      "name": "browse-spaces",
      "title": "Browse Spaces",
      "subtitle": "Anytype",
      "description": "Browse your spaces one by one.",
      "mode": "view"
    },
    {
      "name": "search-anytype",
      "title": "Search Anytype",
      "subtitle": "Anytype",
      "description": "Search objects globally in all spaces.",
      "mode": "view"
    },
    {
      "name": "add-to-list",
      "title": "Add to List",
      "subtitle": "Anytype",
      "description": "Add an existing object to a list.",
      "mode": "view"
    },
    {
      "name": "create-type",
      "title": "Create Type",
      "subtitle": "Anytype",
      "description": "Create a new type.",
      "mode": "view"
    }
  ],
  "tools": [
    {
      "name": "add-to-list",
      "title": "Add to List",
      "description": "Add an object to a specific list in a specific space."
    },
    {
      "name": "create-object",
      "title": "Create Object",
      "description": "Create an object of a specific type in a specific space."
    },
    {
      "name": "get-members",
      "title": "Get Members",
      "description": "Get all members of a specific space."
    },
    {
      "name": "get-object",
      "title": "Get Object",
      "description": "Get the content and properties of a specific object."
    },
    {
      "name": "get-list-items",
      "title": "Get List Items",
      "description": "Get all objects in a specific list in a specific space."
    },
    {
      "name": "get-spaces",
      "title": "Get Spaces",
      "description": "Get all spaces in Anytype."
    },
    {
      "name": "get-types",
      "title": "Get Types",
      "description": "Get types in a specific space."
    },
    {
      "name": "remove-from-list",
      "title": "Remove from List",
      "description": "Remove an object from a specific list in a specific space."
    },
    {
      "name": "search-anytype",
      "title": "Search in Anytype",
      "description": "Search for objects globally in all spaces."
    },
    {
      "name": "search-space",
      "title": "Search in Space",
      "description": "Search for objects in a specific space."
    },
    {
      "name": "solve-challenge",
      "title": "Solve Challenge",
      "description": "Complete the pairing process with the Anytype desktop app."
    },
    {
      "name": "start-challenge",
      "title": "Start Challenge",
      "description": "Start the pairing process with the Anytype desktop app."
    }
  ],
  "ai": {
    "evals": [
      {
        "input": "@anytype add all objects of type 'quick task' to my 'to-do items' list in my personal space",
        "mocks": {
          "get-spaces": [
            {
              "object": "space",
              "id": "bafyreihliylimyqct7vbyc2jqsoanibku656jj4uwwhulx4tctb4qw346q.2lcu0r85yg10d",
              "name": "My Personal Space"
            }
          ],
          "get-types": [
            {
              "object": "type",
              "name": "Task",
              "id": "bafyreigs5crqbryk2sq45ig4p6uqkcbmntuyosc1djvdeqoydj23b6d1mm",
              "type_key": "task",
              "layout": "action"
            }
          ],
          "search-space": [
            {
              "object": "object",
              "name": "First Task",
              "id": "bafyreigs5crqbryk2sq45ig4p6uqkcbmntuyosc1djvdeqoydj23b6d1ac",
              "snippet": "This is the snippet of the task."
            },
            {
              "object": "object",
              "name": "Another Task",
              "id": "bafyreigs5crqbryk2sq45ig4p6uqkcbmntuyosc1djvdeqoydj23b6d1tz",
              "snippet": "This is the snippet of another task."
            },
            {
              "object": "object",
              "id": "bafyreigs5crqbryk2sq45ig4p6uqkcbmntuyosc1djvdeqoydj23b6d1qu",
              "name": "to-do items",
              "snippet": "This is the snippet of the list."
            }
          ],
          "add-to-list": []
        },
        "expected": [
          {
            "callsTool": {
              "name": "get-spaces",
              "arguments": {}
            }
          },
          {
            "callsTool": {
              "name": "get-types",
              "arguments": {
                "spaceId": "bafyreihliylimyqct7vbyc2jqsoanibku656jj4uwwhulx4tctb4qw346q.2lcu0r85yg10d"
              }
            }
          },
          {
            "callsTool": {
              "name": "search-space",
              "arguments": {
                "spaceId": "bafyreihliylimyqct7vbyc2jqsoanibku656jj4uwwhulx4tctb4qw346q.2lcu0r85yg10d",
                "query": {
                  "or": [
                    {
                      "includes": "quick task"
                    },
                    {
                      "includes": "to-do list"
                    }
                  ]
                },
                "types": {
                  "or": [
                    {
                      "includes": "task"
                    },
                    {
                      "includes": "bafyreigs5crqbryk2sq45ig4p6uqkcbmntuyosc1djvdeqoydj23b6d1mm"
                    },
                    {
                      "includes": [
                        "collection",
                        "set"
                      ]
                    }
                  ]
                }
              }
            }
          },
          {
            "callsTool": {
              "name": "add-to-list",
              "arguments": {
                "listId": "bafyreigs5crqbryk2sq45ig4p6uqkcbmntuyosc1djvdeqoydj23b6d1qu",
                "objectId": "bafyreigs5crqbryk2sq45ig4p6uqkcbmntuyosc1djvdeqoydj23b6d1ac"
              }
            }
          },
          {
            "callsTool": {
              "name": "add-to-list",
              "arguments": {
                "listId": "bafyreigs5crqbryk2sq45ig4p6uqkcbmntuyosc1djvdeqoydj23b6d1qu",
                "objectId": "bafyreigs5crqbryk2sq45ig4p6uqkcbmntuyosc1djvdeqoydj23b6d1tz"
              }
            }
          }
        ],
        "usedAsExample": true
      },
      {
        "input": "@anytype create a new page in my personal space explaining the concept of privacy",
        "mocks": {
          "get-spaces": [
            {
              "object": "space",
              "id": "bafyreihliylimyqct7vbyc2jqsoanibku656jj4uwwhulx4tctb4qw346q.2lcu0r85yg10d",
              "name": "My Personal Space"
            }
          ],
          "get-types": [
            {
              "object": "type",
              "name": "Page",
              "id": "bafyreigs5crqbryk2sq45ig4p6uqkcbmntuyosc1djvdeqoydj23b6d1pp",
              "type_key": "page",
              "layout": "basic"
            }
          ],
          "create-object": [
            {
              "object": "object",
              "name": "The Concept of Privacy",
              "id": "bafyreigs5crqbryk2sq45ig4p6uqkcbmntuyosc1djvdeqoydj23b6d1ff",
              "spaceId": "bafyreihliylimyqct7vbyc2jqsoanibku656jj4uwwhulx4tctb4qw346q.2lcu0r85yg10d",
              "type": {
                "id": "bafyreigs5crqbryk2sq45ig4p6uqkcbmntuyosc1djvdeqoydj23b6d1mm",
                "name": "Page",
                "type_key": "page"
              },
              "snippet": "This is the snippet of the object."
            }
          ]
        },
        "expected": [
          {
            "callsTool": {
              "name": "get-spaces",
              "arguments": {}
            }
          },
          {
            "callsTool": {
              "name": "get-types",
              "arguments": {
                "spaceId": "bafyreihliylimyqct7vbyc2jqsoanibku656jj4uwwhulx4tctb4qw346q.2lcu0r85yg10d"
              }
            }
          },
          {
            "callsTool": {
              "name": "create-object",
              "arguments": {
                "spaceId": "bafyreihliylimyqct7vbyc2jqsoanibku656jj4uwwhulx4tctb4qw346q.2lcu0r85yg10d",
                "type_key": "page",
                "name": {
                  "includes": "Privacy"
                }
              }
            }
          }
        ],
        "usedAsExample": true
      },
      {
        "input": "@anytype how many members are in my personal space?",
        "mocks": {
          "get-spaces": [
            {
              "object": "space",
              "id": "bafyreihliylimyqct7vbyc2jqsoanibku656jj4uwwhulx4tctb4qw346q.2lcu0r85yg10d",
              "name": "My Personal Space"
            }
          ],
          "get-members": [
            {
              "object": "member",
              "name": "Alice",
              "id": "_participant_bafyreihliylimyqct7vbyc2jqsoanibku612jj4uwwhulx9tctb4qw346q_2lcu0r85yg10d_AAHTtt1wuQEnaYBNZ5Cyfcvs6DqPqxgn8KXDVa4avsUkMuha",
              "identity": "AAHTtt1wuQEnaYBNZ5Cyfcvs6DqPqxgn8KXDVa4avsUkMuha",
              "global_name": "alice",
              "status": "active",
              "role": "owner"
            },
            {
              "object": "member",
              "name": "Bob",
              "id": "_participant_bafyreihliylimyqct5vbyc2jqsoanibku656jj2uwwhulx4tctb4qw346q_1lcu0r85yg10d_ABKbJdn422NCyvSrwD2OW9N4YKbKTToDhWkvKzYLucMUGqun",
              "identity": "ABKbJdn422NCyvSrwD2OW9N4YKbKTToDhWkvKzYLucMUGqun",
              "global_name": "bob",
              "status": "active",
              "role": "editor"
            }
          ]
        },
        "expected": [
          {
            "callsTool": {
              "name": "get-spaces",
              "arguments": {}
            }
          },
          {
            "callsTool": {
              "name": "get-members",
              "arguments": {
                "spaceId": "bafyreihliylimyqct7vbyc2jqsoanibku656jj4uwwhulx4tctb4qw346q.2lcu0r85yg10d"
              }
            }
          },
          {
            "includes": "2"
          }
        ],
        "usedAsExample": true
      },
      {
        "input": "@anytype show all items in my list called 'recipes' in my personal space",
        "mocks": {
          "get-spaces": [
            {
              "object": "space",
              "id": "bafyreihliylimyqct7vbyc2jqsoanibku656jj4uwwhulx4tctb4qw346q.2lcu0r85yg10d",
              "name": "My Personal Space"
            }
          ],
          "search-space": [
            {
              "object": "object",
              "name": "recipes",
              "id": "bafyreigs5crqbryk2sq45ig4p6uqkcbmntuyosc1djvdeqoydj23b6d1ac",
              "snippet": "This is a collection of recipes."
            },
            {
              "object": "object",
              "name": "Another List",
              "id": "object456",
              "snippet": "This is another list."
            }
          ],
          "get-list-items": [
            {
              "object": "object",
              "name": "First Recipe",
              "id": "bafyreigs5crqbryk2sq45ig4p6uqkcbmntuyosc1djvdeqoydj23b6d1ac",
              "snippet": "This is the snippet of the object."
            },
            {
              "object": "object",
              "name": "Another Recipe",
              "id": "bafyreigs5crqbryk2sq45ig4p6uqkcbmntuyosc3djvdeqoydj23b6d7ou",
              "snippet": "This is the snippet of another object."
            }
          ]
        },
        "expected": [
          {
            "callsTool": {
              "name": "get-spaces",
              "arguments": {}
            }
          },
          {
            "callsTool": {
              "name": "search-space",
              "arguments": {
                "spaceId": "bafyreihliylimyqct7vbyc2jqsoanibku656jj4uwwhulx4tctb4qw346q.2lcu0r85yg10d",
                "query": "recipes"
              }
            }
          },
          {
            "callsTool": {
              "name": "get-list-items",
              "arguments": {
                "spaceId": "bafyreihliylimyqct7vbyc2jqsoanibku656jj4uwwhulx4tctb4qw346q.2lcu0r85yg10d",
                "listId": "bafyreigs5crqbryk2sq45ig4p6uqkcbmntuyosc1djvdeqoydj23b6d1ac"
              }
            }
          }
        ]
      },
      {
        "input": "@anytype what's written in the 'privacy policy' page?",
        "mocks": {
          "search-anytype": [
            {
              "object": "object",
              "name": "privacy policy",
              "id": "bafyreigs5crqbryk2sq45ig4p6uqkcbmntuyosc1djvdeqoydj23b6d1ac",
              "space_id": "bafyreihliylimyqct7vbyc2jqsoanibku656jj4uwwhulx4tctb4qw346q.2lcu0r85yg10d",
              "snippet": "This is the snippet of the object."
            },
            {
              "object": "object",
              "name": "terms of service",
              "id": "bafyreigs5crqbryk2sq45ig4p6uqkcbmntuyosc3djvdeqoydj23b6d7ou",
              "space_id": "bafyreihliylimyqct7vbyc2jqsoanibku656jj4uwwhulx4tctb4qw346q.2lcu0r85yg10d",
              "snippet": "This is the snippet of another object."
            }
          ],
          "get-object": [
            {
              "object": "object",
              "name": "Privacy Policy",
              "id": "bafyreigs5crqbryk2sq45ig4p6uqkcbmntuyosc1djvdeqoydj23b6d1ac",
              "space_id": "bafyreihliylimyqct7vbyc2jqsoanibku656jj4uwwhulx4tctb4qw346q.2lcu0r85yg10d",
              "snippet": "This is the snippet of the object.",
              "markdown": "# Privacy Policy\n\n Our privacy policy is the following:\n 1. We don't share your data with third parties.\n 2..."
            }
          ]
        },
        "expected": [
          {
            "callsTool": {
              "name": "search-anytype",
              "arguments": {
                "query": "privacy policy"
              }
            }
          },
          {
            "callsTool": {
              "name": "get-object",
              "arguments": {
                "objectId": "bafyreigs5crqbryk2sq45ig4p6uqkcbmntuyosc1djvdeqoydj23b6d1ac"
              }
            }
          },
          {
            "includes": "third parties"
          }
        ],
        "usedAsExample": true
      },
      {
        "input": "@anytype show all my spaces",
        "mocks": {
          "get-spaces": [
            {
              "object": "space",
              "id": "bafyreihliylimyqct7vbyc2jqsoanibku656jj4uwwhulx4tctb4qw346q.2lcu0r85yg10d",
              "name": "My Personal Space"
            }
          ]
        },
        "expected": [
          {
            "callsTool": {
              "name": "get-spaces",
              "arguments": {}
            }
          }
        ],
        "usedAsExample": false
      },
      {
        "input": "@anytype get all types in my personal space",
        "mocks": {
          "get-spaces": [
            {
              "object": "space",
              "id": "bafyreihliylimyqct7vbyc2jqsoanibku656jj4uwwhulx4tctb4qw346q.2lcu0r85yg10d",
              "name": "My Personal Space"
            }
          ],
          "get-types": [
            {
              "object": "type",
              "name": "Page",
              "id": "bafyreigs5crqbryk2sq45ig4p6uqkcbmntuyosc1djvdeqoydj23b6d1pp",
              "type_key": "page",
              "layout": "basic"
            }
          ]
        },
        "expected": [
          {
            "callsTool": {
              "name": "get-spaces",
              "arguments": {}
            }
          },
          {
            "callsTool": {
              "name": "get-types",
              "arguments": {
                "spaceId": "bafyreihliylimyqct7vbyc2jqsoanibku656jj4uwwhulx4tctb4qw346q.2lcu0r85yg10d"
              }
            }
          }
        ],
        "usedAsExample": false
      },
      {
        "input": "@anytype remove the garlic pasta recipe from the 'recipe' list in my personal space",
        "mocks": {
          "get-spaces": [
            {
              "object": "space",
              "id": "bafyreihliylimyqct7vbyc2jqsoanibku656jj4uwwhulx4tctb4qw346q.2lcu0r85yg10d",
              "name": "My Personal Space"
            }
          ],
          "search-space": [
            {
              "object": "object",
              "name": "recipes",
              "id": "bafyreigs5crqbryk2sq45ig4p6uqkcbmntuyosc1djvdeqoydj23b6d1ac",
              "snippet": "This is a collection of recipes."
            }
          ],
          "get-list-items": [
            {
              "object": "object",
              "name": "Garlic Pasta Recipe",
              "id": "bafyreigs5crqbryk2sq45ig4p6uqkcbmntuyosc1djvdeqoydj23b6d1ac",
              "snippet": "This is the snippet of the object."
            }
          ],
          "remove-from-list": []
        },
        "expected": [
          {
            "callsTool": {
              "name": "get-spaces",
              "arguments": {}
            }
          },
          {
            "callsTool": {
              "name": "search-space",
              "arguments": {
                "spaceId": "bafyreihliylimyqct7vbyc2jqsoanibku656jj4uwwhulx4tctb4qw346q.2lcu0r85yg10d",
                "query": "recipe"
              }
            }
          },
          {
            "callsTool": {
              "name": "get-list-items",
              "arguments": {
                "spaceId": "bafyreihliylimyqct7vbyc2jqsoanibku656jj4uwwhulx4tctb4qw346q.2lcu0r85yg10d",
                "listId": "bafyreigs5crqbryk2sq45ig4p6uqkcbmntuyosc1djvdeqoydj23b6d1ac"
              }
            }
          },
          {
            "callsTool": {
              "name": "remove-from-list",
              "arguments": {
                "spaceId": "bafyreihliylimyqct7vbyc2jqsoanibku656jj4uwwhulx4tctb4qw346q.2lcu0r85yg10d",
                "listId": "bafyreigs5crqbryk2sq45ig4p6uqkcbmntuyosc1djvdeqoydj23b6d1ac",
                "objectIds": [
                  "bafyreigs5crqbryk2sq45ig4p6uqkcbmntuyosc1djvdeqoydj23b6d1ac"
                ]
              }
            }
          }
        ],
        "usedAsExample": true
      },
      {
        "input": "@anytype search for objects globally",
        "mocks": {
          "search-anytype": [
            {
              "object": "object",
              "name": "First Object",
              "id": "bafyreigs5crqbryk2sq45ig4p6uqkcbmntuyosc3djvdeqoydj23b6d7ou",
              "space_id": "bafyreihliylimyqct7vbyc2jqsoanibku656jj4uwwhulx4tctb4qw346q.2lcu0r85yg10d",
              "snippet": "This is the snippet of the object."
            },
            {
              "object": "object",
              "id": "bafyreigs5crqbryk2sq45ig4p6uqkcbmntuyosc3djvdeqoydj23b6d1jd",
              "name": "Another Object",
              "spaceId": "bafyreihliylimyqct7vbyc2jqsoanibku656jj4uwwhulx4tctb4qw346q.2lcu0r85yg10d",
              "snippet": "This is the snippet of another object."
            }
          ]
        },
        "expected": [
          {
            "callsTool": {
              "name": "search-anytype",
              "arguments": {}
            }
          }
        ],
        "usedAsExample": false
      },
      {
        "input": "@anytype search for recently modified objects in my personal space",
        "mocks": {
          "get-spaces": [
            {
              "object": "space",
              "id": "bafyreihliylimyqct7vbyc2jqsoanibku656jj4uwwhulx4tctb4qw346q.2lcu0r85yg10d",
              "name": "My Personal Space"
            }
          ],
          "search-space": [
            {
              "object": "object",
              "name": "First Object",
              "id": "bafyreigs5crqbryk2sq45ig4p6uqkcbmntuyosc3djvdeqoydj23b6d7hh",
              "snippet": "This is the snippet of the object."
            },
            {
              "object": "object",
              "name": "Another Object",
              "id": "bafyreigs5crqbryk2sq45ig4p6uqkcbmntuyosc3djvdeqoydj23b6d7kk",
              "snippet": "This is the snippet of another object."
            }
          ]
        },
        "expected": [
          {
            "callsTool": {
              "name": "get-spaces",
              "arguments": {}
            }
          },
          {
            "callsTool": {
              "name": "search-space",
              "arguments": {
                "spaceId": "bafyreihliylimyqct7vbyc2jqsoanibku656jj4uwwhulx4tctb4qw346q.2lcu0r85yg10d",
                "query": "",
                "sort.propertyKey": "last_modified_date",
                "sort.direction": "desc"
              }
            }
          }
        ],
        "usedAsExample": true
      }
    ]
  },
  "preferences": [
    {
      "name": "anytypeApp",
      "title": "Anytype App",
      "description": "The Anytype app on your Mac.",
      "type": "appPicker",
      "default": "com.anytype.anytype",
      "required": false
    },
    {
      "name": "primaryAction",
      "title": "Primary Action",
      "description": "Choose the primary action when an object is selected.",
      "type": "dropdown",
      "data": [
        {
          "title": "Show Details",
          "value": "show_details"
        },
        {
          "title": "Open Object in Anytype",
          "value": "open_object"
        }
      ],
      "default": "show_details",
      "required": false
    },
    {
      "name": "sort",
      "title": "Sort Order",
      "description": "The sort order of objects when displayed as a list.",
      "type": "dropdown",
      "data": [
        {
          "title": "Creation Date",
          "value": "created_date"
        },
        {
          "title": "Last Modified Date",
          "value": "last_modified_date"
        },
        {
          "title": "Last Opened Date",
          "value": "last_opened_date"
        },
        {
          "title": "Name",
          "value": "name"
        }
      ],
      "default": "last_modified_date",
      "required": false
    },
    {
      "name": "limit",
      "title": "API Limit",
      "description": "The maximum number of objects to fetch from the Anytype API at once. Be careful when changing this, as a large number can cause performance issues.",
      "type": "dropdown",
      "data": [
        {
          "title": "25",
          "value": "25"
        },
        {
          "title": "50",
          "value": "50"
        },
        {
          "title": "100",
          "value": "100"
        }
      ],
      "default": "50",
      "required": false
    },
    {
      "name": "linkDisplay",
      "title": "Link Display",
      "description": "Choose how to display URLs and email addresses in sidebar: as plain text or as clickable links.",
      "type": "dropdown",
      "data": [
        {
          "title": "Show as Text",
          "value": "text"
        },
        {
          "title": "Clickable Link",
          "value": "link"
        }
      ],
      "default": "text",
      "required": false
    },
    {
      "name": "apiUrl",
      "title": "API URL",
      "description": "The base URL of the Anytype API (default: http://127.0.0.1:31009).",
      "type": "textfield",
      "default": "http://127.0.0.1:31009",
      "required": false
    },
    {
      "name": "apiKey",
      "title": "API Key",
      "description": "Optional API key for the Anytype API. Leave empty to use the built-in authentication flow with your Anytype desktop app, or enter an API key (e.g., from a headless Anytype instance) to use manual authentication.",
      "type": "password",
      "required": false
    }
  ],
  "dependencies": {
    "@raycast/api": "^1.103.3",
    "@raycast/utils": "^2.2.1",
    "date-fns": "^4.1.0",
    "emoji-regex": "^10.6.0",
<<<<<<< HEAD
    "lodash": "^4.17.21",
    "node-fetch": "^3.3.2"
  },
  "devDependencies": {
    "@raycast/eslint-config": "^2.1.1",
    "@testing-library/react": "^16.3.0",
    "@types/lodash": "^4.17.20",
    "@types/node": "22.13.14",
    "@types/react": "19.2.2",
    "@vitest/coverage-v8": "^3.2.4",
    "@vitest/ui": "^3.2.4",
    "eslint": "^9.37.0",
    "happy-dom": "^20.0.0",
=======
    "node-fetch": "^3.3.2",
    "remove-markdown": "^0.6.2"
  },
  "devDependencies": {
    "@eslint/eslintrc": "^3.3.1",
    "@eslint/js": "^9.37.0",
    "@raycast/eslint-config": "^2.1.1",
    "@types/lodash": "^4.17.20",
    "@types/node": "^22.16.5",
    "@types/react": "19.2.2",
    "eslint": "^9.37.0",
>>>>>>> 8c84aa82
    "husky": "^9.1.7",
    "lint-staged": "^16.2.4",
    "prettier": "^3.6.2",
    "prettier-plugin-organize-imports": "^4.3.0",
<<<<<<< HEAD
    "typescript": "^5.9.3",
    "vitest": "^3.2.4"
=======
    "typescript": "^5.9.3"
>>>>>>> 8c84aa82
  },
  "scripts": {
    "build": "ray build",
    "dev": "ray develop",
    "lint": "ray lint",
    "lint:fix": "ray lint --fix",
<<<<<<< HEAD
=======
    "format": "prettier --write",
    "typecheck": "tsc --noEmit",
>>>>>>> 8c84aa82
    "test": "vitest",
    "test:ui": "vitest --ui",
    "test:coverage": "vitest --coverage",
    "typecheck": "tsc --noEmit",
    "prepublishOnly": "echo \"\\n\\nIt seems like you are trying to publish the Raycast extension to npm.\\n\\nIf you did intend to publish it to npm, remove the \\`prepublishOnly\\` script and rerun \\`npm publish\\` again.\\nIf you wanted to publish it to the Raycast Store instead, use \\`npm run publish\\` instead.\\n\\n\" && exit 1",
    "publish": "npx @raycast/api@latest publish",
    "prepare": "husky",
    "evals": "npx ray evals"
  },
  "lint-staged": {
    "**/*.{ts,tsx}": [
      "eslint --fix",
      "prettier --write"
    ]
  }
}<|MERGE_RESOLUTION|>--- conflicted
+++ resolved
@@ -777,12 +777,14 @@
     "@raycast/api": "^1.103.3",
     "@raycast/utils": "^2.2.1",
     "date-fns": "^4.1.0",
+    "remove-markdown": "^0.6.2",
     "emoji-regex": "^10.6.0",
-<<<<<<< HEAD
     "lodash": "^4.17.21",
     "node-fetch": "^3.3.2"
   },
   "devDependencies": {
+    "@eslint/eslintrc": "^3.3.1",
+    "@eslint/js": "^9.37.0",
     "@raycast/eslint-config": "^2.1.1",
     "@testing-library/react": "^16.3.0",
     "@types/lodash": "^4.17.20",
@@ -792,40 +794,20 @@
     "@vitest/ui": "^3.2.4",
     "eslint": "^9.37.0",
     "happy-dom": "^20.0.0",
-=======
-    "node-fetch": "^3.3.2",
-    "remove-markdown": "^0.6.2"
-  },
-  "devDependencies": {
-    "@eslint/eslintrc": "^3.3.1",
-    "@eslint/js": "^9.37.0",
-    "@raycast/eslint-config": "^2.1.1",
-    "@types/lodash": "^4.17.20",
-    "@types/node": "^22.16.5",
-    "@types/react": "19.2.2",
-    "eslint": "^9.37.0",
->>>>>>> 8c84aa82
     "husky": "^9.1.7",
     "lint-staged": "^16.2.4",
     "prettier": "^3.6.2",
     "prettier-plugin-organize-imports": "^4.3.0",
-<<<<<<< HEAD
     "typescript": "^5.9.3",
     "vitest": "^3.2.4"
-=======
-    "typescript": "^5.9.3"
->>>>>>> 8c84aa82
   },
   "scripts": {
     "build": "ray build",
     "dev": "ray develop",
     "lint": "ray lint",
     "lint:fix": "ray lint --fix",
-<<<<<<< HEAD
-=======
     "format": "prettier --write",
     "typecheck": "tsc --noEmit",
->>>>>>> 8c84aa82
     "test": "vitest",
     "test:ui": "vitest --ui",
     "test:coverage": "vitest --coverage",
