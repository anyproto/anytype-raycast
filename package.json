{
  "$schema": "https://www.raycast.com/schemas/extension.json",
  "name": "anytype",
  "title": "Anytype",
  "description": "Create, browse, search and edit within Anytype - right at your fingertips, anywhere on your Mac.",
  "icon": "anytype-icon.png",
  "author": "jmetrikat",
  "owner": "any",
  "access": "public",
  "categories": [
    "Applications",
    "Productivity"
  ],
  "license": "MIT",
  "commands": [
    {
      "name": "create-object",
      "title": "Create Object",
      "subtitle": "Anytype",
      "description": "Create a new object.",
      "mode": "view"
    },
    {
      "name": "browse-spaces",
      "title": "Browse Spaces",
      "subtitle": "Anytype",
      "description": "Browse your spaces one by one.",
      "mode": "view"
    },
    {
      "name": "search-anytype",
      "title": "Search Anytype",
      "subtitle": "Anytype",
      "description": "Search objects globally in all spaces.",
      "mode": "view"
    },
    {
<<<<<<< HEAD
      "name": "create-bookmark",
      "title": "Create Bookmark",
      "subtitle": "Anytype",
      "description": "Create a new bookmark in a specified space.",
      "mode": "no-view",
      "arguments": [
        {
          "name": "space",
          "type": "dropdown",
          "title": "Space",
          "description": "Select the space where the bookmark will be created.",
          "placeholder": "Select a space",
          "required": true,
          "data": [
            {
              "title": "TODO",
              "value": "todo"
            }
          ]
        },
        {
          "name": "url",
          "type": "text",
          "title": "URL",
          "description": "Enter the URL for the bookmark.",
          "placeholder": "https://example.com",
          "required": true
        }
      ]
=======
      "name": "add-to-list",
      "title": "Add to List",
      "subtitle": "Anytype",
      "description": "Add an existing object to a list.",
      "mode": "view"
    },
    {
      "name": "create-type",
      "title": "Create Type",
      "subtitle": "Anytype",
      "description": "Create a new type.",
      "mode": "view"
    }
  ],
  "tools": [
    {
      "name": "add-to-list",
      "title": "Add to List",
      "description": "Add an object to a specific list in a specific space."
    },
    {
      "name": "create-object",
      "title": "Create Object",
      "description": "Create an object of a specific type in a specific space."
    },
    {
      "name": "get-members",
      "title": "Get Members",
      "description": "Get all members of a specific space."
    },
    {
      "name": "get-object",
      "title": "Get Object",
      "description": "Get the content and properties of a specific object."
    },
    {
      "name": "get-list-items",
      "title": "Get List Items",
      "description": "Get all objects in a specific list in a specific space."
    },
    {
      "name": "get-spaces",
      "title": "Get Spaces",
      "description": "Get all spaces in Anytype."
    },
    {
      "name": "get-types",
      "title": "Get Types",
      "description": "Get types in a specific space."
    },
    {
      "name": "remove-from-list",
      "title": "Remove from List",
      "description": "Remove an object from a specific list in a specific space."
    },
    {
      "name": "search-anytype",
      "title": "Search in Anytype",
      "description": "Search for objects globally in all spaces."
    },
    {
      "name": "search-space",
      "title": "Search in Space",
      "description": "Search for objects in a specific space."
    },
    {
      "name": "solve-challenge",
      "title": "Solve Challenge",
      "description": "Complete the pairing process with the Anytype desktop app."
    },
    {
      "name": "start-challenge",
      "title": "Start Challenge",
      "description": "Start the pairing process with the Anytype desktop app."
>>>>>>> 153f9457
    }
  ],
  "ai": {
    "evals": [
      {
        "input": "@anytype add all objects of type 'quick task' to my 'to-do items' list in my personal space",
        "mocks": {
          "get-spaces": [
            {
              "object": "space",
              "id": "bafyreihliylimyqct7vbyc2jqsoanibku656jj4uwwhulx4tctb4qw346q.2lcu0r85yg10d",
              "name": "My Personal Space"
            }
          ],
          "get-types": [
            {
              "object": "type",
              "name": "Task",
              "id": "bafyreigs5crqbryk2sq45ig4p6uqkcbmntuyosc1djvdeqoydj23b6d1mm",
              "type_key": "task",
              "layout": "action"
            }
          ],
          "search-space": [
            {
              "object": "object",
              "name": "First Task",
              "id": "bafyreigs5crqbryk2sq45ig4p6uqkcbmntuyosc1djvdeqoydj23b6d1ac",
              "snippet": "This is the snippet of the task."
            },
            {
              "object": "object",
              "name": "Another Task",
              "id": "bafyreigs5crqbryk2sq45ig4p6uqkcbmntuyosc1djvdeqoydj23b6d1tz",
              "snippet": "This is the snippet of another task."
            },
            {
              "object": "object",
              "id": "bafyreigs5crqbryk2sq45ig4p6uqkcbmntuyosc1djvdeqoydj23b6d1qu",
              "name": "to-do items",
              "snippet": "This is the snippet of the list."
            }
          ],
          "add-to-list": []
        },
        "expected": [
          {
            "callsTool": {
              "name": "get-spaces",
              "arguments": {}
            }
          },
          {
            "callsTool": {
              "name": "get-types",
              "arguments": {
                "spaceId": "bafyreihliylimyqct7vbyc2jqsoanibku656jj4uwwhulx4tctb4qw346q.2lcu0r85yg10d"
              }
            }
          },
          {
            "callsTool": {
              "name": "search-space",
              "arguments": {
                "spaceId": "bafyreihliylimyqct7vbyc2jqsoanibku656jj4uwwhulx4tctb4qw346q.2lcu0r85yg10d",
                "query": {
                  "or": [
                    {
                      "includes": "quick task"
                    },
                    {
                      "includes": "to-do list"
                    }
                  ]
                },
                "types": {
                  "or": [
                    {
                      "includes": "task"
                    },
                    {
                      "includes": "bafyreigs5crqbryk2sq45ig4p6uqkcbmntuyosc1djvdeqoydj23b6d1mm"
                    },
                    {
                      "includes": [
                        "collection",
                        "set"
                      ]
                    }
                  ]
                }
              }
            }
          },
          {
            "callsTool": {
              "name": "add-to-list",
              "arguments": {
                "listId": "bafyreigs5crqbryk2sq45ig4p6uqkcbmntuyosc1djvdeqoydj23b6d1qu",
                "objectId": "bafyreigs5crqbryk2sq45ig4p6uqkcbmntuyosc1djvdeqoydj23b6d1ac"
              }
            }
          },
          {
            "callsTool": {
              "name": "add-to-list",
              "arguments": {
                "listId": "bafyreigs5crqbryk2sq45ig4p6uqkcbmntuyosc1djvdeqoydj23b6d1qu",
                "objectId": "bafyreigs5crqbryk2sq45ig4p6uqkcbmntuyosc1djvdeqoydj23b6d1tz"
              }
            }
          }
        ],
        "usedAsExample": true
      },
      {
        "input": "@anytype create a new page in my personal space explaining the concept of privacy",
        "mocks": {
          "get-spaces": [
            {
              "object": "space",
              "id": "bafyreihliylimyqct7vbyc2jqsoanibku656jj4uwwhulx4tctb4qw346q.2lcu0r85yg10d",
              "name": "My Personal Space"
            }
          ],
          "get-types": [
            {
              "object": "type",
              "name": "Page",
              "id": "bafyreigs5crqbryk2sq45ig4p6uqkcbmntuyosc1djvdeqoydj23b6d1pp",
              "type_key": "page",
              "layout": "basic"
            }
          ],
          "create-object": [
            {
              "object": "object",
              "name": "The Concept of Privacy",
              "id": "bafyreigs5crqbryk2sq45ig4p6uqkcbmntuyosc1djvdeqoydj23b6d1ff",
              "spaceId": "bafyreihliylimyqct7vbyc2jqsoanibku656jj4uwwhulx4tctb4qw346q.2lcu0r85yg10d",
              "type": {
                "id": "bafyreigs5crqbryk2sq45ig4p6uqkcbmntuyosc1djvdeqoydj23b6d1mm",
                "name": "Page",
                "type_key": "page"
              },
              "snippet": "This is the snippet of the object."
            }
          ]
        },
        "expected": [
          {
            "callsTool": {
              "name": "get-spaces",
              "arguments": {}
            }
          },
          {
            "callsTool": {
              "name": "get-types",
              "arguments": {
                "spaceId": "bafyreihliylimyqct7vbyc2jqsoanibku656jj4uwwhulx4tctb4qw346q.2lcu0r85yg10d"
              }
            }
          },
          {
            "callsTool": {
              "name": "create-object",
              "arguments": {
                "spaceId": "bafyreihliylimyqct7vbyc2jqsoanibku656jj4uwwhulx4tctb4qw346q.2lcu0r85yg10d",
                "type_key": "page",
                "name": {
                  "includes": "Privacy"
                }
              }
            }
          }
        ],
        "usedAsExample": true
      },
      {
        "input": "@anytype how many members are in my personal space?",
        "mocks": {
          "get-spaces": [
            {
              "object": "space",
              "id": "bafyreihliylimyqct7vbyc2jqsoanibku656jj4uwwhulx4tctb4qw346q.2lcu0r85yg10d",
              "name": "My Personal Space"
            }
          ],
          "get-members": [
            {
              "object": "member",
              "name": "Alice",
              "id": "_participant_bafyreihliylimyqct7vbyc2jqsoanibku612jj4uwwhulx9tctb4qw346q_2lcu0r85yg10d_AAHTtt1wuQEnaYBNZ5Cyfcvs6DqPqxgn8KXDVa4avsUkMuha",
              "identity": "AAHTtt1wuQEnaYBNZ5Cyfcvs6DqPqxgn8KXDVa4avsUkMuha",
              "global_name": "alice",
              "status": "active",
              "role": "owner"
            },
            {
              "object": "member",
              "name": "Bob",
              "id": "_participant_bafyreihliylimyqct5vbyc2jqsoanibku656jj2uwwhulx4tctb4qw346q_1lcu0r85yg10d_ABKbJdn422NCyvSrwD2OW9N4YKbKTToDhWkvKzYLucMUGqun",
              "identity": "ABKbJdn422NCyvSrwD2OW9N4YKbKTToDhWkvKzYLucMUGqun",
              "global_name": "bob",
              "status": "active",
              "role": "editor"
            }
          ]
        },
        "expected": [
          {
            "callsTool": {
              "name": "get-spaces",
              "arguments": {}
            }
          },
          {
            "callsTool": {
              "name": "get-members",
              "arguments": {
                "spaceId": "bafyreihliylimyqct7vbyc2jqsoanibku656jj4uwwhulx4tctb4qw346q.2lcu0r85yg10d"
              }
            }
          },
          {
            "includes": "2"
          }
        ],
        "usedAsExample": true
      },
      {
        "input": "@anytype show all items in my list called 'recipes' in my personal space",
        "mocks": {
          "get-spaces": [
            {
              "object": "space",
              "id": "bafyreihliylimyqct7vbyc2jqsoanibku656jj4uwwhulx4tctb4qw346q.2lcu0r85yg10d",
              "name": "My Personal Space"
            }
          ],
          "search-space": [
            {
              "object": "object",
              "name": "recipes",
              "id": "bafyreigs5crqbryk2sq45ig4p6uqkcbmntuyosc1djvdeqoydj23b6d1ac",
              "snippet": "This is a collection of recipes."
            },
            {
              "object": "object",
              "name": "Another List",
              "id": "object456",
              "snippet": "This is another list."
            }
          ],
          "get-list-items": [
            {
              "object": "object",
              "name": "First Recipe",
              "id": "bafyreigs5crqbryk2sq45ig4p6uqkcbmntuyosc1djvdeqoydj23b6d1ac",
              "snippet": "This is the snippet of the object."
            },
            {
              "object": "object",
              "name": "Another Recipe",
              "id": "bafyreigs5crqbryk2sq45ig4p6uqkcbmntuyosc3djvdeqoydj23b6d7ou",
              "snippet": "This is the snippet of another object."
            }
          ]
        },
        "expected": [
          {
            "callsTool": {
              "name": "get-spaces",
              "arguments": {}
            }
          },
          {
            "callsTool": {
              "name": "search-space",
              "arguments": {
                "spaceId": "bafyreihliylimyqct7vbyc2jqsoanibku656jj4uwwhulx4tctb4qw346q.2lcu0r85yg10d",
                "query": "recipes"
              }
            }
          },
          {
            "callsTool": {
              "name": "get-list-items",
              "arguments": {
                "spaceId": "bafyreihliylimyqct7vbyc2jqsoanibku656jj4uwwhulx4tctb4qw346q.2lcu0r85yg10d",
                "listId": "bafyreigs5crqbryk2sq45ig4p6uqkcbmntuyosc1djvdeqoydj23b6d1ac"
              }
            }
          }
        ]
      },
      {
        "input": "@anytype what's written in the 'privacy policy' page?",
        "mocks": {
          "search-anytype": [
            {
              "object": "object",
              "name": "privacy policy",
              "id": "bafyreigs5crqbryk2sq45ig4p6uqkcbmntuyosc1djvdeqoydj23b6d1ac",
              "space_id": "bafyreihliylimyqct7vbyc2jqsoanibku656jj4uwwhulx4tctb4qw346q.2lcu0r85yg10d",
              "snippet": "This is the snippet of the object."
            },
            {
              "object": "object",
              "name": "terms of service",
              "id": "bafyreigs5crqbryk2sq45ig4p6uqkcbmntuyosc3djvdeqoydj23b6d7ou",
              "space_id": "bafyreihliylimyqct7vbyc2jqsoanibku656jj4uwwhulx4tctb4qw346q.2lcu0r85yg10d",
              "snippet": "This is the snippet of another object."
            }
          ],
          "get-object": [
            {
              "object": "object",
              "name": "Privacy Policy",
              "id": "bafyreigs5crqbryk2sq45ig4p6uqkcbmntuyosc1djvdeqoydj23b6d1ac",
              "space_id": "bafyreihliylimyqct7vbyc2jqsoanibku656jj4uwwhulx4tctb4qw346q.2lcu0r85yg10d",
              "snippet": "This is the snippet of the object.",
              "markdown": "# Privacy Policy\n\n Our privacy policy is the following:\n 1. We don't share your data with third parties.\n 2..."
            }
          ]
        },
        "expected": [
          {
            "callsTool": {
              "name": "search-anytype",
              "arguments": {
                "query": "privacy policy"
              }
            }
          },
          {
            "callsTool": {
              "name": "get-object",
              "arguments": {
                "objectId": "bafyreigs5crqbryk2sq45ig4p6uqkcbmntuyosc1djvdeqoydj23b6d1ac"
              }
            }
          },
          {
            "includes": "third parties"
          }
        ],
        "usedAsExample": true
      },
      {
        "input": "@anytype show all my spaces",
        "mocks": {
          "get-spaces": [
            {
              "object": "space",
              "id": "bafyreihliylimyqct7vbyc2jqsoanibku656jj4uwwhulx4tctb4qw346q.2lcu0r85yg10d",
              "name": "My Personal Space"
            }
          ]
        },
        "expected": [
          {
            "callsTool": {
              "name": "get-spaces",
              "arguments": {}
            }
          }
        ],
        "usedAsExample": false
      },
      {
        "input": "@anytype get all types in my personal space",
        "mocks": {
          "get-spaces": [
            {
              "object": "space",
              "id": "bafyreihliylimyqct7vbyc2jqsoanibku656jj4uwwhulx4tctb4qw346q.2lcu0r85yg10d",
              "name": "My Personal Space"
            }
          ],
          "get-types": [
            {
              "object": "type",
              "name": "Page",
              "id": "bafyreigs5crqbryk2sq45ig4p6uqkcbmntuyosc1djvdeqoydj23b6d1pp",
              "type_key": "page",
              "layout": "basic"
            }
          ]
        },
        "expected": [
          {
            "callsTool": {
              "name": "get-spaces",
              "arguments": {}
            }
          },
          {
            "callsTool": {
              "name": "get-types",
              "arguments": {
                "spaceId": "bafyreihliylimyqct7vbyc2jqsoanibku656jj4uwwhulx4tctb4qw346q.2lcu0r85yg10d"
              }
            }
          }
        ],
        "usedAsExample": false
      },
      {
        "input": "@anytype remove the garlic pasta recipe from the 'recipe' list in my personal space",
        "mocks": {
          "get-spaces": [
            {
              "object": "space",
              "id": "bafyreihliylimyqct7vbyc2jqsoanibku656jj4uwwhulx4tctb4qw346q.2lcu0r85yg10d",
              "name": "My Personal Space"
            }
          ],
          "search-space": [
            {
              "object": "object",
              "name": "recipes",
              "id": "bafyreigs5crqbryk2sq45ig4p6uqkcbmntuyosc1djvdeqoydj23b6d1ac",
              "snippet": "This is a collection of recipes."
            }
          ],
          "get-list-items": [
            {
              "object": "object",
              "name": "Garlic Pasta Recipe",
              "id": "bafyreigs5crqbryk2sq45ig4p6uqkcbmntuyosc1djvdeqoydj23b6d1ac",
              "snippet": "This is the snippet of the object."
            }
          ],
          "remove-from-list": []
        },
        "expected": [
          {
            "callsTool": {
              "name": "get-spaces",
              "arguments": {}
            }
          },
          {
            "callsTool": {
              "name": "search-space",
              "arguments": {
                "spaceId": "bafyreihliylimyqct7vbyc2jqsoanibku656jj4uwwhulx4tctb4qw346q.2lcu0r85yg10d",
                "query": "recipe"
              }
            }
          },
          {
            "callsTool": {
              "name": "get-list-items",
              "arguments": {
                "spaceId": "bafyreihliylimyqct7vbyc2jqsoanibku656jj4uwwhulx4tctb4qw346q.2lcu0r85yg10d",
                "listId": "bafyreigs5crqbryk2sq45ig4p6uqkcbmntuyosc1djvdeqoydj23b6d1ac"
              }
            }
          },
          {
            "callsTool": {
              "name": "remove-from-list",
              "arguments": {
                "spaceId": "bafyreihliylimyqct7vbyc2jqsoanibku656jj4uwwhulx4tctb4qw346q.2lcu0r85yg10d",
                "listId": "bafyreigs5crqbryk2sq45ig4p6uqkcbmntuyosc1djvdeqoydj23b6d1ac",
                "objectIds": [
                  "bafyreigs5crqbryk2sq45ig4p6uqkcbmntuyosc1djvdeqoydj23b6d1ac"
                ]
              }
            }
          }
        ],
        "usedAsExample": true
      },
      {
        "input": "@anytype search for objects globally",
        "mocks": {
          "search-anytype": [
            {
              "object": "object",
              "name": "First Object",
              "id": "bafyreigs5crqbryk2sq45ig4p6uqkcbmntuyosc3djvdeqoydj23b6d7ou",
              "space_id": "bafyreihliylimyqct7vbyc2jqsoanibku656jj4uwwhulx4tctb4qw346q.2lcu0r85yg10d",
              "snippet": "This is the snippet of the object."
            },
            {
              "object": "object",
              "id": "bafyreigs5crqbryk2sq45ig4p6uqkcbmntuyosc3djvdeqoydj23b6d1jd",
              "name": "Another Object",
              "spaceId": "bafyreihliylimyqct7vbyc2jqsoanibku656jj4uwwhulx4tctb4qw346q.2lcu0r85yg10d",
              "snippet": "This is the snippet of another object."
            }
          ]
        },
        "expected": [
          {
            "callsTool": {
              "name": "search-anytype",
              "arguments": {}
            }
          }
        ],
        "usedAsExample": false
      },
      {
        "input": "@anytype search for recently modified objects in my personal space",
        "mocks": {
          "get-spaces": [
            {
              "object": "space",
              "id": "bafyreihliylimyqct7vbyc2jqsoanibku656jj4uwwhulx4tctb4qw346q.2lcu0r85yg10d",
              "name": "My Personal Space"
            }
          ],
          "search-space": [
            {
              "object": "object",
              "name": "First Object",
              "id": "bafyreigs5crqbryk2sq45ig4p6uqkcbmntuyosc3djvdeqoydj23b6d7hh",
              "snippet": "This is the snippet of the object."
            },
            {
              "object": "object",
              "name": "Another Object",
              "id": "bafyreigs5crqbryk2sq45ig4p6uqkcbmntuyosc3djvdeqoydj23b6d7kk",
              "snippet": "This is the snippet of another object."
            }
          ]
        },
        "expected": [
          {
            "callsTool": {
              "name": "get-spaces",
              "arguments": {}
            }
          },
          {
            "callsTool": {
              "name": "search-space",
              "arguments": {
                "spaceId": "bafyreihliylimyqct7vbyc2jqsoanibku656jj4uwwhulx4tctb4qw346q.2lcu0r85yg10d",
                "query": "",
                "sort.propertyKey": "last_modified_date",
                "sort.direction": "desc"
              }
            }
          }
        ],
        "usedAsExample": true
      }
    ]
  },
  "preferences": [
    {
      "name": "anytypeApp",
      "title": "Anytype App",
      "description": "The Anytype app on your Mac.",
      "type": "appPicker",
      "default": "com.anytype.anytype",
      "required": false
    },
    {
      "name": "primaryAction",
      "title": "Primary Action",
      "description": "Choose the primary action when an object is selected.",
      "type": "dropdown",
      "data": [
        {
          "title": "Show Details",
          "value": "show_details"
        },
        {
          "title": "Open Object in Anytype",
          "value": "open_object"
        }
      ],
      "default": "show_details",
      "required": false
    },
    {
      "name": "sort",
      "title": "Sort Order",
      "description": "The sort order of objects when displayed as a list.",
      "type": "dropdown",
      "data": [
        {
          "title": "Creation Date",
          "value": "created_date"
        },
        {
          "title": "Last Modified Date",
          "value": "last_modified_date"
        },
        {
          "title": "Last Opened Date",
          "value": "last_opened_date"
        },
        {
          "title": "Name",
          "value": "name"
        }
      ],
      "default": "last_modified_date",
      "required": false
    },
    {
      "name": "limit",
      "title": "API Limit",
      "description": "The maximum number of objects to fetch from the Anytype API at once. Be careful when changing this, as a large number can cause performance issues.",
      "type": "dropdown",
      "data": [
        {
          "title": "50",
          "value": "50"
        },
        {
          "title": "100",
          "value": "100"
        },
        {
          "title": "200",
          "value": "200"
        }
      ],
      "default": "100",
      "required": false
    },
    {
      "name": "linkDisplay",
      "title": "Link Display",
      "description": "Choose how to display URLs and email addresses in sidebar: as plain text or as clickable links.",
      "type": "dropdown",
      "data": [
        {
          "title": "Show as Text",
          "value": "text"
        },
        {
          "title": "Clickable Link",
          "value": "link"
        }
      ],
      "default": "text",
      "required": false
    },
    {
      "name": "apiUrl",
      "title": "API URL",
      "description": "The base URL of the Anytype API (default: http://127.0.0.1:31009).",
      "type": "textfield",
      "default": "http://127.0.0.1:31009",
      "required": false
    },
    {
      "name": "apiKey",
      "title": "API Key",
      "description": "Optional API key for the Anytype API. Leave empty to use the built-in authentication flow with your Anytype desktop app, or enter an API key (e.g., from a headless Anytype instance) to use manual authentication.",
      "type": "password",
      "required": false
    }
  ],
  "dependencies": {
    "@raycast/api": "^1.93.1",
    "@raycast/utils": "^1.17.0",
    "date-fns": "^4.1.0",
    "emoji-regex": "^10.4.0",
    "lodash": "^4.17.21",
    "node-fetch": "^3.3.2"
  },
  "devDependencies": {
    "@raycast/eslint-config": "^1.0.11",
    "@types/lodash": "^4.17.16",
    "@types/node": "20.8.10",
    "@types/react": "18.3.3",
    "eslint": "^8.57.0",
    "husky": "^9.1.7",
    "lint-staged": "^15.4.3",
    "prettier": "^3.3.3",
    "prettier-plugin-organize-imports": "^4.1.0",
    "react-devtools": "^5.2.0",
    "typescript": "^5.4.5"
  },
  "scripts": {
    "build": "ray build",
    "dev": "ray develop",
    "fix-lint": "ray lint --fix",
    "lint": "ray lint",
    "type-check": "tsc --noEmit",
    "prepublishOnly": "echo \"\\n\\nIt seems like you are trying to publish the Raycast extension to npm.\\n\\nIf you did intend to publish it to npm, remove the \\`prepublishOnly\\` script and rerun \\`npm publish\\` again.\\nIf you wanted to publish it to the Raycast Store instead, use \\`npm run publish\\` instead.\\n\\n\" && exit 1",
    "publish": "npx @raycast/api@latest publish",
    "prepare": "husky",
    "evals": "npx ray evals"
  },
  "lint-staged": {
    "**/*.{ts,tsx}": [
      "eslint --fix",
      "prettier --write"
    ]
  }
}<|MERGE_RESOLUTION|>--- conflicted
+++ resolved
@@ -35,7 +35,20 @@
       "mode": "view"
     },
     {
-<<<<<<< HEAD
+      "name": "add-to-list",
+      "title": "Add to List",
+      "subtitle": "Anytype",
+      "description": "Add an existing object to a list.",
+      "mode": "view"
+    },
+    {
+      "name": "create-type",
+      "title": "Create Type",
+      "subtitle": "Anytype",
+      "description": "Create a new type.",
+      "mode": "view"
+    },
+    {
       "name": "create-bookmark",
       "title": "Create Bookmark",
       "subtitle": "Anytype",
@@ -65,19 +78,6 @@
           "required": true
         }
       ]
-=======
-      "name": "add-to-list",
-      "title": "Add to List",
-      "subtitle": "Anytype",
-      "description": "Add an existing object to a list.",
-      "mode": "view"
-    },
-    {
-      "name": "create-type",
-      "title": "Create Type",
-      "subtitle": "Anytype",
-      "description": "Create a new type.",
-      "mode": "view"
     }
   ],
   "tools": [
@@ -140,7 +140,6 @@
       "name": "start-challenge",
       "title": "Start Challenge",
       "description": "Start the pairing process with the Anytype desktop app."
->>>>>>> 153f9457
     }
   ],
   "ai": {
