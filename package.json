{
  "$schema": "https://www.raycast.com/schemas/extension.json",
  "name": "anytype",
  "title": "Anytype",
  "description": "Create, browse, search and edit within Anytype - right at your fingertips, anywhere on your Mac.",
  "icon": "anytype-icon.png",
  "author": "jmetrikat",
  "owner": "any",
  "access": "public",
  "categories": [
    "Applications",
    "Productivity"
  ],
  "license": "MIT",
  "commands": [
    {
      "name": "create-object",
      "title": "Create Object",
      "subtitle": "Anytype",
      "description": "Create a new object.",
      "mode": "view"
    },
    {
      "name": "browse-spaces",
      "title": "Browse Spaces",
      "subtitle": "Anytype",
      "description": "Browse your spaces one by one.",
      "mode": "view"
    },
    {
      "name": "search-anytype",
      "title": "Search Anytype",
      "subtitle": "Anytype",
      "description": "Search objects globally in all spaces.",
      "mode": "view"
    },
    {
      "name": "add-to-list",
      "title": "Add to List",
      "subtitle": "Anytype",
      "description": "Add an existing object to a list.",
      "mode": "view"
    },
    {
      "name": "create-type",
      "title": "Create Type",
      "subtitle": "Anytype",
      "description": "Create a new type.",
      "mode": "view"
    }
  ],
  "tools": [
    {
      "name": "add-to-list",
      "title": "Add to List",
      "description": "Add an object to a specific list in a specific space."
    },
    {
      "name": "create-object",
      "title": "Create Object",
      "description": "Create an object of a specific type in a specific space."
    },
    {
      "name": "get-members",
      "title": "Get Members",
      "description": "Get all members of a specific space."
    },
    {
      "name": "get-object",
      "title": "Get Object",
      "description": "Get the content and properties of a specific object."
    },
    {
      "name": "get-list-items",
      "title": "Get List Items",
      "description": "Get all objects in a specific list in a specific space."
    },
    {
      "name": "get-spaces",
      "title": "Get Spaces",
      "description": "Get all spaces in Anytype."
    },
    {
      "name": "get-types",
      "title": "Get Types",
      "description": "Get types in a specific space."
    },
    {
      "name": "remove-from-list",
      "title": "Remove from List",
      "description": "Remove an object from a specific list in a specific space."
    },
    {
      "name": "search-anytype",
      "title": "Search in Anytype",
      "description": "Search for objects globally in all spaces."
    },
    {
      "name": "search-space",
      "title": "Search in Space",
      "description": "Search for objects in a specific space."
    },
    {
      "name": "solve-challenge",
      "title": "Solve Challenge",
      "description": "Complete the pairing process with the Anytype desktop app."
    },
    {
      "name": "start-challenge",
      "title": "Start Challenge",
      "description": "Start the pairing process with the Anytype desktop app."
    }
  ],
  "ai": {
    "evals": [
      {
        "input": "@anytype add all objects of type 'quick task' to my 'to-do items' list in my personal space",
        "mocks": {
          "get-spaces": [
            {
              "object": "space",
              "id": "bafyreihliylimyqct7vbyc2jqsoanibku656jj4uwwhulx4tctb4qw346q.2lcu0r85yg10d",
              "name": "My Personal Space"
            }
          ],
          "get-types": [
            {
              "object": "type",
              "name": "Task",
              "id": "bafyreigs5crqbryk2sq45ig4p6uqkcbmntuyosc1djvdeqoydj23b6d1mm",
              "type_key": "task",
              "layout": "action"
            }
          ],
          "search-space": [
            {
              "object": "object",
              "name": "First Task",
              "id": "bafyreigs5crqbryk2sq45ig4p6uqkcbmntuyosc1djvdeqoydj23b6d1ac",
              "snippet": "This is the snippet of the task."
            },
            {
              "object": "object",
              "name": "Another Task",
              "id": "bafyreigs5crqbryk2sq45ig4p6uqkcbmntuyosc1djvdeqoydj23b6d1tz",
              "snippet": "This is the snippet of another task."
            },
            {
              "object": "object",
              "id": "bafyreigs5crqbryk2sq45ig4p6uqkcbmntuyosc1djvdeqoydj23b6d1qu",
              "name": "to-do items",
              "snippet": "This is the snippet of the list."
            }
          ],
          "add-to-list": []
        },
        "expected": [
          {
            "callsTool": {
              "name": "get-spaces",
              "arguments": {}
            }
          },
          {
            "callsTool": {
              "name": "get-types",
              "arguments": {
                "spaceId": "bafyreihliylimyqct7vbyc2jqsoanibku656jj4uwwhulx4tctb4qw346q.2lcu0r85yg10d"
              }
            }
          },
          {
            "callsTool": {
              "name": "search-space",
              "arguments": {
                "spaceId": "bafyreihliylimyqct7vbyc2jqsoanibku656jj4uwwhulx4tctb4qw346q.2lcu0r85yg10d",
                "query": {
                  "or": [
                    {
                      "includes": "quick task"
                    },
                    {
                      "includes": "to-do list"
                    }
                  ]
                },
                "types": {
                  "or": [
                    {
                      "includes": "task"
                    },
                    {
                      "includes": "bafyreigs5crqbryk2sq45ig4p6uqkcbmntuyosc1djvdeqoydj23b6d1mm"
                    },
                    {
                      "includes": [
                        "collection",
                        "set"
                      ]
                    }
                  ]
                }
              }
            }
          },
          {
            "callsTool": {
              "name": "add-to-list",
              "arguments": {
                "listId": "bafyreigs5crqbryk2sq45ig4p6uqkcbmntuyosc1djvdeqoydj23b6d1qu",
                "objectId": "bafyreigs5crqbryk2sq45ig4p6uqkcbmntuyosc1djvdeqoydj23b6d1ac"
              }
            }
          },
          {
            "callsTool": {
              "name": "add-to-list",
              "arguments": {
                "listId": "bafyreigs5crqbryk2sq45ig4p6uqkcbmntuyosc1djvdeqoydj23b6d1qu",
                "objectId": "bafyreigs5crqbryk2sq45ig4p6uqkcbmntuyosc1djvdeqoydj23b6d1tz"
              }
            }
          }
        ],
        "usedAsExample": true
      },
      {
        "input": "@anytype create a new page in my personal space explaining the concept of privacy",
        "mocks": {
          "get-spaces": [
            {
              "object": "space",
              "id": "bafyreihliylimyqct7vbyc2jqsoanibku656jj4uwwhulx4tctb4qw346q.2lcu0r85yg10d",
              "name": "My Personal Space"
            }
          ],
          "get-types": [
            {
              "object": "type",
              "name": "Page",
              "id": "bafyreigs5crqbryk2sq45ig4p6uqkcbmntuyosc1djvdeqoydj23b6d1pp",
              "type_key": "page",
              "layout": "basic"
            }
          ],
          "create-object": [
            {
              "object": "object",
              "name": "The Concept of Privacy",
              "id": "bafyreigs5crqbryk2sq45ig4p6uqkcbmntuyosc1djvdeqoydj23b6d1ff",
              "spaceId": "bafyreihliylimyqct7vbyc2jqsoanibku656jj4uwwhulx4tctb4qw346q.2lcu0r85yg10d",
              "type": {
                "id": "bafyreigs5crqbryk2sq45ig4p6uqkcbmntuyosc1djvdeqoydj23b6d1mm",
                "name": "Page",
                "type_key": "page"
              },
              "snippet": "This is the snippet of the object."
            }
          ]
        },
        "expected": [
          {
            "callsTool": {
              "name": "get-spaces",
              "arguments": {}
            }
          },
          {
            "callsTool": {
              "name": "get-types",
              "arguments": {
                "spaceId": "bafyreihliylimyqct7vbyc2jqsoanibku656jj4uwwhulx4tctb4qw346q.2lcu0r85yg10d"
              }
            }
          },
          {
            "callsTool": {
              "name": "create-object",
              "arguments": {
                "spaceId": "bafyreihliylimyqct7vbyc2jqsoanibku656jj4uwwhulx4tctb4qw346q.2lcu0r85yg10d",
                "type_key": "page",
                "name": {
                  "includes": "Privacy"
                }
              }
            }
          }
        ],
        "usedAsExample": true
      },
      {
        "input": "@anytype how many members are in my personal space?",
        "mocks": {
          "get-spaces": [
            {
              "object": "space",
              "id": "bafyreihliylimyqct7vbyc2jqsoanibku656jj4uwwhulx4tctb4qw346q.2lcu0r85yg10d",
              "name": "My Personal Space"
            }
          ],
          "get-members": [
            {
              "object": "member",
              "name": "Alice",
              "id": "_participant_bafyreihliylimyqct7vbyc2jqsoanibku612jj4uwwhulx9tctb4qw346q_2lcu0r85yg10d_AAHTtt1wuQEnaYBNZ5Cyfcvs6DqPqxgn8KXDVa4avsUkMuha",
              "identity": "AAHTtt1wuQEnaYBNZ5Cyfcvs6DqPqxgn8KXDVa4avsUkMuha",
              "global_name": "alice",
              "status": "active",
              "role": "owner"
            },
            {
              "object": "member",
              "name": "Bob",
              "id": "_participant_bafyreihliylimyqct5vbyc2jqsoanibku656jj2uwwhulx4tctb4qw346q_1lcu0r85yg10d_ABKbJdn422NCyvSrwD2OW9N4YKbKTToDhWkvKzYLucMUGqun",
              "identity": "ABKbJdn422NCyvSrwD2OW9N4YKbKTToDhWkvKzYLucMUGqun",
              "global_name": "bob",
              "status": "active",
              "role": "editor"
            }
          ]
        },
        "expected": [
          {
            "callsTool": {
              "name": "get-spaces",
              "arguments": {}
            }
          },
          {
            "callsTool": {
              "name": "get-members",
              "arguments": {
                "spaceId": "bafyreihliylimyqct7vbyc2jqsoanibku656jj4uwwhulx4tctb4qw346q.2lcu0r85yg10d"
              }
            }
          },
          {
            "includes": "2"
          }
        ],
        "usedAsExample": true
      },
      {
        "input": "@anytype show all items in my list called 'recipes' in my personal space",
        "mocks": {
          "get-spaces": [
            {
              "object": "space",
              "id": "bafyreihliylimyqct7vbyc2jqsoanibku656jj4uwwhulx4tctb4qw346q.2lcu0r85yg10d",
              "name": "My Personal Space"
            }
          ],
          "search-space": [
            {
              "object": "object",
              "name": "recipes",
              "id": "bafyreigs5crqbryk2sq45ig4p6uqkcbmntuyosc1djvdeqoydj23b6d1ac",
              "snippet": "This is a collection of recipes."
            },
            {
              "object": "object",
              "name": "Another List",
              "id": "object456",
              "snippet": "This is another list."
            }
          ],
          "get-list-items": [
            {
              "object": "object",
              "name": "First Recipe",
              "id": "bafyreigs5crqbryk2sq45ig4p6uqkcbmntuyosc1djvdeqoydj23b6d1ac",
              "snippet": "This is the snippet of the object."
            },
            {
              "object": "object",
              "name": "Another Recipe",
              "id": "bafyreigs5crqbryk2sq45ig4p6uqkcbmntuyosc3djvdeqoydj23b6d7ou",
              "snippet": "This is the snippet of another object."
            }
          ]
        },
        "expected": [
          {
            "callsTool": {
              "name": "get-spaces",
              "arguments": {}
            }
          },
          {
            "callsTool": {
              "name": "search-space",
              "arguments": {
                "spaceId": "bafyreihliylimyqct7vbyc2jqsoanibku656jj4uwwhulx4tctb4qw346q.2lcu0r85yg10d",
                "query": "recipes"
              }
            }
          },
          {
            "callsTool": {
              "name": "get-list-items",
              "arguments": {
                "spaceId": "bafyreihliylimyqct7vbyc2jqsoanibku656jj4uwwhulx4tctb4qw346q.2lcu0r85yg10d",
                "listId": "bafyreigs5crqbryk2sq45ig4p6uqkcbmntuyosc1djvdeqoydj23b6d1ac"
              }
            }
          }
        ]
      },
      {
        "input": "@anytype what's written in the 'privacy policy' page?",
        "mocks": {
          "search-anytype": [
            {
              "object": "object",
              "name": "privacy policy",
              "id": "bafyreigs5crqbryk2sq45ig4p6uqkcbmntuyosc1djvdeqoydj23b6d1ac",
              "space_id": "bafyreihliylimyqct7vbyc2jqsoanibku656jj4uwwhulx4tctb4qw346q.2lcu0r85yg10d",
              "snippet": "This is the snippet of the object."
            },
            {
              "object": "object",
              "name": "terms of service",
              "id": "bafyreigs5crqbryk2sq45ig4p6uqkcbmntuyosc3djvdeqoydj23b6d7ou",
              "space_id": "bafyreihliylimyqct7vbyc2jqsoanibku656jj4uwwhulx4tctb4qw346q.2lcu0r85yg10d",
              "snippet": "This is the snippet of another object."
            }
          ],
          "get-object": [
            {
              "object": "object",
              "name": "Privacy Policy",
              "id": "bafyreigs5crqbryk2sq45ig4p6uqkcbmntuyosc1djvdeqoydj23b6d1ac",
              "space_id": "bafyreihliylimyqct7vbyc2jqsoanibku656jj4uwwhulx4tctb4qw346q.2lcu0r85yg10d",
              "snippet": "This is the snippet of the object.",
              "markdown": "# Privacy Policy\n\n Our privacy policy is the following:\n 1. We don't share your data with third parties.\n 2..."
            }
          ]
        },
        "expected": [
          {
            "callsTool": {
              "name": "search-anytype",
              "arguments": {
                "query": "privacy policy"
              }
            }
          },
          {
            "callsTool": {
              "name": "get-object",
              "arguments": {
                "objectId": "bafyreigs5crqbryk2sq45ig4p6uqkcbmntuyosc1djvdeqoydj23b6d1ac"
              }
            }
          },
          {
            "includes": "third parties"
          }
        ],
        "usedAsExample": true
      },
      {
        "input": "@anytype show all my spaces",
        "mocks": {
          "get-spaces": [
            {
              "object": "space",
              "id": "bafyreihliylimyqct7vbyc2jqsoanibku656jj4uwwhulx4tctb4qw346q.2lcu0r85yg10d",
              "name": "My Personal Space"
            }
          ]
        },
        "expected": [
          {
            "callsTool": {
              "name": "get-spaces",
              "arguments": {}
            }
          }
        ],
        "usedAsExample": false
      },
      {
        "input": "@anytype get all types in my personal space",
        "mocks": {
          "get-spaces": [
            {
              "object": "space",
              "id": "bafyreihliylimyqct7vbyc2jqsoanibku656jj4uwwhulx4tctb4qw346q.2lcu0r85yg10d",
              "name": "My Personal Space"
            }
          ],
          "get-types": [
            {
              "object": "type",
              "name": "Page",
              "id": "bafyreigs5crqbryk2sq45ig4p6uqkcbmntuyosc1djvdeqoydj23b6d1pp",
              "type_key": "page",
              "layout": "basic"
            }
          ]
        },
        "expected": [
          {
            "callsTool": {
              "name": "get-spaces",
              "arguments": {}
            }
          },
          {
            "callsTool": {
              "name": "get-types",
              "arguments": {
                "spaceId": "bafyreihliylimyqct7vbyc2jqsoanibku656jj4uwwhulx4tctb4qw346q.2lcu0r85yg10d"
              }
            }
          }
        ],
        "usedAsExample": false
      },
      {
        "input": "@anytype remove the garlic pasta recipe from the 'recipe' list in my personal space",
        "mocks": {
          "get-spaces": [
            {
              "object": "space",
              "id": "bafyreihliylimyqct7vbyc2jqsoanibku656jj4uwwhulx4tctb4qw346q.2lcu0r85yg10d",
              "name": "My Personal Space"
            }
          ],
          "search-space": [
            {
              "object": "object",
              "name": "recipes",
              "id": "bafyreigs5crqbryk2sq45ig4p6uqkcbmntuyosc1djvdeqoydj23b6d1ac",
              "snippet": "This is a collection of recipes."
            }
          ],
          "get-list-items": [
            {
              "object": "object",
              "name": "Garlic Pasta Recipe",
              "id": "bafyreigs5crqbryk2sq45ig4p6uqkcbmntuyosc1djvdeqoydj23b6d1ac",
              "snippet": "This is the snippet of the object."
            }
          ],
          "remove-from-list": []
        },
        "expected": [
          {
            "callsTool": {
              "name": "get-spaces",
              "arguments": {}
            }
          },
          {
            "callsTool": {
              "name": "search-space",
              "arguments": {
                "spaceId": "bafyreihliylimyqct7vbyc2jqsoanibku656jj4uwwhulx4tctb4qw346q.2lcu0r85yg10d",
                "query": "recipe"
              }
            }
          },
          {
            "callsTool": {
              "name": "get-list-items",
              "arguments": {
                "spaceId": "bafyreihliylimyqct7vbyc2jqsoanibku656jj4uwwhulx4tctb4qw346q.2lcu0r85yg10d",
                "listId": "bafyreigs5crqbryk2sq45ig4p6uqkcbmntuyosc1djvdeqoydj23b6d1ac"
              }
            }
          },
          {
            "callsTool": {
              "name": "remove-from-list",
              "arguments": {
                "spaceId": "bafyreihliylimyqct7vbyc2jqsoanibku656jj4uwwhulx4tctb4qw346q.2lcu0r85yg10d",
                "listId": "bafyreigs5crqbryk2sq45ig4p6uqkcbmntuyosc1djvdeqoydj23b6d1ac",
                "objectIds": [
                  "bafyreigs5crqbryk2sq45ig4p6uqkcbmntuyosc1djvdeqoydj23b6d1ac"
                ]
              }
            }
          }
        ],
        "usedAsExample": true
      },
      {
        "input": "@anytype search for objects globally",
        "mocks": {
          "search-anytype": [
            {
              "object": "object",
              "name": "First Object",
              "id": "bafyreigs5crqbryk2sq45ig4p6uqkcbmntuyosc3djvdeqoydj23b6d7ou",
              "space_id": "bafyreihliylimyqct7vbyc2jqsoanibku656jj4uwwhulx4tctb4qw346q.2lcu0r85yg10d",
              "snippet": "This is the snippet of the object."
            },
            {
              "object": "object",
              "id": "bafyreigs5crqbryk2sq45ig4p6uqkcbmntuyosc3djvdeqoydj23b6d1jd",
              "name": "Another Object",
              "spaceId": "bafyreihliylimyqct7vbyc2jqsoanibku656jj4uwwhulx4tctb4qw346q.2lcu0r85yg10d",
              "snippet": "This is the snippet of another object."
            }
          ]
        },
        "expected": [
          {
            "callsTool": {
              "name": "search-anytype",
              "arguments": {}
            }
          }
        ],
        "usedAsExample": false
      },
      {
        "input": "@anytype search for recently modified objects in my personal space",
        "mocks": {
          "get-spaces": [
            {
              "object": "space",
              "id": "bafyreihliylimyqct7vbyc2jqsoanibku656jj4uwwhulx4tctb4qw346q.2lcu0r85yg10d",
              "name": "My Personal Space"
            }
          ],
          "search-space": [
            {
              "object": "object",
              "name": "First Object",
              "id": "bafyreigs5crqbryk2sq45ig4p6uqkcbmntuyosc3djvdeqoydj23b6d7hh",
              "snippet": "This is the snippet of the object."
            },
            {
              "object": "object",
              "name": "Another Object",
              "id": "bafyreigs5crqbryk2sq45ig4p6uqkcbmntuyosc3djvdeqoydj23b6d7kk",
              "snippet": "This is the snippet of another object."
            }
          ]
        },
        "expected": [
          {
            "callsTool": {
              "name": "get-spaces",
              "arguments": {}
            }
          },
          {
            "callsTool": {
              "name": "search-space",
              "arguments": {
                "spaceId": "bafyreihliylimyqct7vbyc2jqsoanibku656jj4uwwhulx4tctb4qw346q.2lcu0r85yg10d",
                "query": "",
                "sort.propertyKey": "last_modified_date",
                "sort.direction": "desc"
              }
            }
          }
        ],
        "usedAsExample": true
      }
    ]
  },
  "preferences": [
    {
      "name": "anytypeApp",
      "title": "Anytype App",
      "description": "The Anytype app on your Mac.",
      "type": "appPicker",
      "default": "com.anytype.anytype",
      "required": false
    },
    {
      "name": "primaryAction",
      "title": "Primary Action",
      "description": "Choose the primary action when an object is selected.",
      "type": "dropdown",
      "data": [
        {
          "title": "Show Details",
          "value": "show_details"
        },
        {
          "title": "Open Object in Anytype",
          "value": "open_object"
        }
      ],
      "default": "show_details",
      "required": false
    },
    {
      "name": "sort",
      "title": "Sort Order",
      "description": "The sort order of objects when displayed as a list.",
      "type": "dropdown",
      "data": [
        {
          "title": "Creation Date",
          "value": "created_date"
        },
        {
          "title": "Last Modified Date",
          "value": "last_modified_date"
        },
        {
          "title": "Last Opened Date",
          "value": "last_opened_date"
        },
        {
          "title": "Name",
          "value": "name"
        }
      ],
      "default": "last_modified_date",
      "required": false
    },
    {
      "name": "limit",
      "title": "API Limit",
      "description": "The maximum number of objects to fetch from the Anytype API at once. Be careful when changing this, as a large number can cause performance issues.",
      "type": "dropdown",
      "data": [
        {
          "title": "50",
          "value": "50"
        },
        {
          "title": "100",
          "value": "100"
        },
        {
          "title": "200",
          "value": "200"
        }
      ],
      "default": "100",
      "required": false
    },
    {
      "name": "linkDisplay",
      "title": "Link Display",
      "description": "Choose how to display URLs and email addresses in sidebar: as plain text or as clickable links.",
      "type": "dropdown",
      "data": [
        {
          "title": "Show as Text",
          "value": "text"
        },
        {
          "title": "Clickable Link",
          "value": "link"
        }
      ],
      "default": "text",
      "required": false
    },
    {
      "name": "apiUrl",
      "title": "API URL",
      "description": "The base URL of the Anytype API (default: http://127.0.0.1:31009).",
      "type": "textfield",
      "default": "http://127.0.0.1:31009",
      "required": false
    },
    {
      "name": "apiKey",
      "title": "API Key",
      "description": "Optional API key for the Anytype API. Leave empty to use the built-in authentication flow with your Anytype desktop app, or enter an API key (e.g., from a headless Anytype instance) to use manual authentication.",
      "type": "password",
      "required": false
    }
  ],
  "dependencies": {
    "@raycast/api": "^1.93.1",
    "@raycast/utils": "^1.17.0",
    "date-fns": "^4.1.0",
    "emoji-regex": "^10.4.0",
<<<<<<< HEAD
    "node-fetch": "^3.3.2",
    "remove-markdown": "^0.6.0"
=======
    "lodash": "^4.17.21",
    "node-fetch": "^3.3.2"
>>>>>>> 153f9457
  },
  "devDependencies": {
    "@raycast/eslint-config": "^1.0.11",
    "@types/lodash": "^4.17.16",
    "@types/node": "20.8.10",
    "@types/react": "18.3.3",
    "eslint": "^8.57.0",
    "husky": "^9.1.7",
    "lint-staged": "^15.4.3",
    "prettier": "^3.3.3",
    "prettier-plugin-organize-imports": "^4.1.0",
    "react-devtools": "^5.2.0",
    "typescript": "^5.4.5"
  },
  "scripts": {
    "build": "ray build",
    "dev": "ray develop",
    "fix-lint": "ray lint --fix",
    "lint": "ray lint",
    "type-check": "tsc --noEmit",
    "prepublishOnly": "echo \"\\n\\nIt seems like you are trying to publish the Raycast extension to npm.\\n\\nIf you did intend to publish it to npm, remove the \\`prepublishOnly\\` script and rerun \\`npm publish\\` again.\\nIf you wanted to publish it to the Raycast Store instead, use \\`npm run publish\\` instead.\\n\\n\" && exit 1",
    "publish": "npx @raycast/api@latest publish",
    "prepare": "husky",
    "evals": "npx ray evals"
  },
  "lint-staged": {
    "**/*.{ts,tsx}": [
      "eslint --fix",
      "prettier --write"
    ]
  }
}<|MERGE_RESOLUTION|>--- conflicted
+++ resolved
@@ -778,13 +778,9 @@
     "@raycast/utils": "^1.17.0",
     "date-fns": "^4.1.0",
     "emoji-regex": "^10.4.0",
-<<<<<<< HEAD
+    "lodash": "^4.17.21",
     "node-fetch": "^3.3.2",
     "remove-markdown": "^0.6.0"
-=======
-    "lodash": "^4.17.21",
-    "node-fetch": "^3.3.2"
->>>>>>> 153f9457
   },
   "devDependencies": {
     "@raycast/eslint-config": "^1.0.11",
