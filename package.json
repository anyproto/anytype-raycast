{
  "$schema": "https://www.raycast.com/schemas/extension.json",
  "name": "anytype",
  "title": "Anytype",
  "description": "Create, browse, search and edit within Anytype - right at your fingertips, anywhere on your Mac.",
  "icon": "anytype-icon.png",
  "author": "jmetrikat",
  "owner": "any",
  "access": "public",
  "categories": [
    "Applications",
    "Productivity"
  ],
  "license": "MIT",
  "commands": [
    {
      "name": "create-object",
      "title": "Create Object",
      "subtitle": "Anytype",
      "description": "Create a new object.",
      "mode": "view"
    },
    {
      "name": "browse-spaces",
      "title": "Browse Spaces",
      "subtitle": "Anytype",
      "description": "Browse your spaces one by one.",
      "mode": "view"
    },
    {
      "name": "search-anytype",
      "title": "Search Anytype",
      "subtitle": "Anytype",
      "description": "Search objects globally in all spaces.",
      "mode": "view"
    },
    {
      "name": "add-to-list",
      "title": "Add to List",
      "subtitle": "Anytype",
      "description": "Add an existing object to a list.",
      "mode": "view"
    },
    {
      "name": "create-type",
      "title": "Create Type",
      "subtitle": "Anytype",
      "description": "Create a new type.",
      "mode": "view"
    }
  ],
  "tools": [
    {
      "name": "add-to-list",
      "title": "Add to List",
      "description": "Add an object to a specific list in a specific space."
    },
    {
      "name": "create-object",
      "title": "Create Object",
      "description": "Create an object of a specific type in a specific space."
    },
    {
      "name": "get-members",
      "title": "Get Members",
      "description": "Get all members of a specific space."
    },
    {
      "name": "get-object",
      "title": "Get Object",
      "description": "Get the content and properties of a specific object."
    },
    {
      "name": "get-list-items",
      "title": "Get List Items",
      "description": "Get all objects in a specific list in a specific space."
    },
    {
      "name": "get-spaces",
      "title": "Get Spaces",
      "description": "Get all spaces in Anytype."
    },
    {
      "name": "get-types",
      "title": "Get Types",
      "description": "Get types in a specific space."
    },
    {
      "name": "remove-from-list",
      "title": "Remove from List",
      "description": "Remove an object from a specific list in a specific space."
    },
    {
      "name": "search-anytype",
      "title": "Search in Anytype",
      "description": "Search for objects globally in all spaces."
    },
    {
      "name": "search-space",
      "title": "Search in Space",
      "description": "Search for objects in a specific space."
    },
    {
      "name": "solve-challenge",
      "title": "Solve Challenge",
      "description": "Complete the pairing process with the Anytype desktop app."
    },
    {
      "name": "start-challenge",
      "title": "Start Challenge",
      "description": "Start the pairing process with the Anytype desktop app."
    }
  ],
  "ai": {
    "evals": [
      {
        "input": "@anytype add all objects of type 'quick task' to my 'to-do items' list in my personal space",
        "mocks": {
          "get-spaces": [
            {
              "object": "space",
              "id": "bafyreihliylimyqct7vbyc2jqsoanibku656jj4uwwhulx4tctb4qw346q.2lcu0r85yg10d",
              "name": "My Personal Space"
            }
          ],
          "get-types": [
            {
              "object": "type",
              "name": "Task",
              "id": "bafyreigs5crqbryk2sq45ig4p6uqkcbmntuyosc1djvdeqoydj23b6d1mm",
              "type_key": "task",
              "layout": "action"
            }
          ],
          "search-space": [
            {
              "object": "object",
              "name": "First Task",
              "id": "bafyreigs5crqbryk2sq45ig4p6uqkcbmntuyosc1djvdeqoydj23b6d1ac",
              "snippet": "This is the snippet of the task."
            },
            {
              "object": "object",
              "name": "Another Task",
              "id": "bafyreigs5crqbryk2sq45ig4p6uqkcbmntuyosc1djvdeqoydj23b6d1tz",
              "snippet": "This is the snippet of another task."
            },
            {
              "object": "object",
              "id": "bafyreigs5crqbryk2sq45ig4p6uqkcbmntuyosc1djvdeqoydj23b6d1qu",
              "name": "to-do items",
              "snippet": "This is the snippet of the list."
            }
          ],
          "add-to-list": []
        },
        "expected": [
          {
            "callsTool": {
              "name": "get-spaces",
              "arguments": {}
            }
          },
          {
            "callsTool": {
              "name": "get-types",
              "arguments": {
                "spaceId": "bafyreihliylimyqct7vbyc2jqsoanibku656jj4uwwhulx4tctb4qw346q.2lcu0r85yg10d"
              }
            }
          },
          {
            "callsTool": {
              "name": "search-space",
              "arguments": {
                "spaceId": "bafyreihliylimyqct7vbyc2jqsoanibku656jj4uwwhulx4tctb4qw346q.2lcu0r85yg10d",
                "query": {
                  "or": [
                    {
                      "includes": "quick task"
                    },
                    {
                      "includes": "to-do list"
                    }
                  ]
                },
                "types": {
                  "or": [
                    {
                      "includes": "task"
                    },
                    {
                      "includes": "bafyreigs5crqbryk2sq45ig4p6uqkcbmntuyosc1djvdeqoydj23b6d1mm"
                    },
                    {
                      "includes": [
                        "collection",
                        "set"
                      ]
                    }
                  ]
                }
              }
            }
          },
          {
            "callsTool": {
              "name": "add-to-list",
              "arguments": {
                "listId": "bafyreigs5crqbryk2sq45ig4p6uqkcbmntuyosc1djvdeqoydj23b6d1qu",
                "objectId": "bafyreigs5crqbryk2sq45ig4p6uqkcbmntuyosc1djvdeqoydj23b6d1ac"
              }
            }
          },
          {
            "callsTool": {
              "name": "add-to-list",
              "arguments": {
                "listId": "bafyreigs5crqbryk2sq45ig4p6uqkcbmntuyosc1djvdeqoydj23b6d1qu",
                "objectId": "bafyreigs5crqbryk2sq45ig4p6uqkcbmntuyosc1djvdeqoydj23b6d1tz"
              }
            }
          }
        ],
        "usedAsExample": true
      },
      {
        "input": "@anytype create a new page in my personal space explaining the concept of privacy",
        "mocks": {
          "get-spaces": [
            {
              "object": "space",
              "id": "bafyreihliylimyqct7vbyc2jqsoanibku656jj4uwwhulx4tctb4qw346q.2lcu0r85yg10d",
              "name": "My Personal Space"
            }
          ],
          "get-types": [
            {
              "object": "type",
              "name": "Page",
              "id": "bafyreigs5crqbryk2sq45ig4p6uqkcbmntuyosc1djvdeqoydj23b6d1pp",
              "type_key": "page",
              "layout": "basic"
            }
          ],
          "create-object": [
            {
              "object": "object",
              "name": "The Concept of Privacy",
              "id": "bafyreigs5crqbryk2sq45ig4p6uqkcbmntuyosc1djvdeqoydj23b6d1ff",
              "spaceId": "bafyreihliylimyqct7vbyc2jqsoanibku656jj4uwwhulx4tctb4qw346q.2lcu0r85yg10d",
              "type": {
                "id": "bafyreigs5crqbryk2sq45ig4p6uqkcbmntuyosc1djvdeqoydj23b6d1mm",
                "name": "Page",
                "type_key": "page"
              },
              "snippet": "This is the snippet of the object."
            }
          ]
        },
        "expected": [
          {
            "callsTool": {
              "name": "get-spaces",
              "arguments": {}
            }
          },
          {
            "callsTool": {
              "name": "get-types",
              "arguments": {
                "spaceId": "bafyreihliylimyqct7vbyc2jqsoanibku656jj4uwwhulx4tctb4qw346q.2lcu0r85yg10d"
              }
            }
          },
          {
            "callsTool": {
              "name": "create-object",
              "arguments": {
                "spaceId": "bafyreihliylimyqct7vbyc2jqsoanibku656jj4uwwhulx4tctb4qw346q.2lcu0r85yg10d",
                "type_key": "page",
                "name": {
                  "includes": "Privacy"
                }
              }
            }
          }
        ],
        "usedAsExample": true
      },
      {
        "input": "@anytype how many members are in my personal space?",
        "mocks": {
          "get-spaces": [
            {
              "object": "space",
              "id": "bafyreihliylimyqct7vbyc2jqsoanibku656jj4uwwhulx4tctb4qw346q.2lcu0r85yg10d",
              "name": "My Personal Space"
            }
          ],
          "get-members": [
            {
              "object": "member",
              "name": "Alice",
              "id": "_participant_bafyreihliylimyqct7vbyc2jqsoanibku612jj4uwwhulx9tctb4qw346q_2lcu0r85yg10d_AAHTtt1wuQEnaYBNZ5Cyfcvs6DqPqxgn8KXDVa4avsUkMuha",
              "identity": "AAHTtt1wuQEnaYBNZ5Cyfcvs6DqPqxgn8KXDVa4avsUkMuha",
              "global_name": "alice",
              "status": "active",
              "role": "owner"
            },
            {
              "object": "member",
              "name": "Bob",
              "id": "_participant_bafyreihliylimyqct5vbyc2jqsoanibku656jj2uwwhulx4tctb4qw346q_1lcu0r85yg10d_ABKbJdn422NCyvSrwD2OW9N4YKbKTToDhWkvKzYLucMUGqun",
              "identity": "ABKbJdn422NCyvSrwD2OW9N4YKbKTToDhWkvKzYLucMUGqun",
              "global_name": "bob",
              "status": "active",
              "role": "editor"
            }
          ]
        },
        "expected": [
          {
            "callsTool": {
              "name": "get-spaces",
              "arguments": {}
            }
          },
          {
            "callsTool": {
              "name": "get-members",
              "arguments": {
                "spaceId": "bafyreihliylimyqct7vbyc2jqsoanibku656jj4uwwhulx4tctb4qw346q.2lcu0r85yg10d"
              }
            }
          },
          {
            "includes": "2"
          }
        ],
        "usedAsExample": true
      },
      {
        "input": "@anytype show all items in my list called 'recipes' in my personal space",
        "mocks": {
          "get-spaces": [
            {
              "object": "space",
              "id": "bafyreihliylimyqct7vbyc2jqsoanibku656jj4uwwhulx4tctb4qw346q.2lcu0r85yg10d",
              "name": "My Personal Space"
            }
          ],
          "search-space": [
            {
              "object": "object",
              "name": "recipes",
              "id": "bafyreigs5crqbryk2sq45ig4p6uqkcbmntuyosc1djvdeqoydj23b6d1ac",
              "snippet": "This is a collection of recipes."
            },
            {
              "object": "object",
              "name": "Another List",
              "id": "object456",
              "snippet": "This is another list."
            }
          ],
          "get-list-items": [
            {
              "object": "object",
              "name": "First Recipe",
              "id": "bafyreigs5crqbryk2sq45ig4p6uqkcbmntuyosc1djvdeqoydj23b6d1ac",
              "snippet": "This is the snippet of the object."
            },
            {
              "object": "object",
              "name": "Another Recipe",
              "id": "bafyreigs5crqbryk2sq45ig4p6uqkcbmntuyosc3djvdeqoydj23b6d7ou",
              "snippet": "This is the snippet of another object."
            }
          ]
        },
        "expected": [
          {
            "callsTool": {
              "name": "get-spaces",
              "arguments": {}
            }
          },
          {
            "callsTool": {
              "name": "search-space",
              "arguments": {
                "spaceId": "bafyreihliylimyqct7vbyc2jqsoanibku656jj4uwwhulx4tctb4qw346q.2lcu0r85yg10d",
                "query": "recipes"
              }
            }
          },
          {
            "callsTool": {
              "name": "get-list-items",
              "arguments": {
                "spaceId": "bafyreihliylimyqct7vbyc2jqsoanibku656jj4uwwhulx4tctb4qw346q.2lcu0r85yg10d",
                "listId": "bafyreigs5crqbryk2sq45ig4p6uqkcbmntuyosc1djvdeqoydj23b6d1ac"
              }
            }
          }
        ]
      },
      {
        "input": "@anytype what's written in the 'privacy policy' page?",
        "mocks": {
          "search-anytype": [
            {
              "object": "object",
              "name": "privacy policy",
              "id": "bafyreigs5crqbryk2sq45ig4p6uqkcbmntuyosc1djvdeqoydj23b6d1ac",
              "space_id": "bafyreihliylimyqct7vbyc2jqsoanibku656jj4uwwhulx4tctb4qw346q.2lcu0r85yg10d",
              "snippet": "This is the snippet of the object."
            },
            {
              "object": "object",
              "name": "terms of service",
              "id": "bafyreigs5crqbryk2sq45ig4p6uqkcbmntuyosc3djvdeqoydj23b6d7ou",
              "space_id": "bafyreihliylimyqct7vbyc2jqsoanibku656jj4uwwhulx4tctb4qw346q.2lcu0r85yg10d",
              "snippet": "This is the snippet of another object."
            }
          ],
          "get-object": [
            {
              "object": "object",
              "name": "Privacy Policy",
              "id": "bafyreigs5crqbryk2sq45ig4p6uqkcbmntuyosc1djvdeqoydj23b6d1ac",
              "space_id": "bafyreihliylimyqct7vbyc2jqsoanibku656jj4uwwhulx4tctb4qw346q.2lcu0r85yg10d",
              "snippet": "This is the snippet of the object.",
              "markdown": "# Privacy Policy\n\n Our privacy policy is the following:\n 1. We don't share your data with third parties.\n 2..."
            }
          ]
        },
        "expected": [
          {
            "callsTool": {
              "name": "search-anytype",
              "arguments": {
                "query": "privacy policy"
              }
            }
          },
          {
            "callsTool": {
              "name": "get-object",
              "arguments": {
                "objectId": "bafyreigs5crqbryk2sq45ig4p6uqkcbmntuyosc1djvdeqoydj23b6d1ac"
              }
            }
          },
          {
            "includes": "third parties"
          }
        ],
        "usedAsExample": true
      },
      {
        "input": "@anytype show all my spaces",
        "mocks": {
          "get-spaces": [
            {
              "object": "space",
              "id": "bafyreihliylimyqct7vbyc2jqsoanibku656jj4uwwhulx4tctb4qw346q.2lcu0r85yg10d",
              "name": "My Personal Space"
            }
          ]
        },
        "expected": [
          {
            "callsTool": {
              "name": "get-spaces",
              "arguments": {}
            }
          }
        ],
        "usedAsExample": false
      },
      {
        "input": "@anytype get all types in my personal space",
        "mocks": {
          "get-spaces": [
            {
              "object": "space",
              "id": "bafyreihliylimyqct7vbyc2jqsoanibku656jj4uwwhulx4tctb4qw346q.2lcu0r85yg10d",
              "name": "My Personal Space"
            }
          ],
          "get-types": [
            {
              "object": "type",
              "name": "Page",
              "id": "bafyreigs5crqbryk2sq45ig4p6uqkcbmntuyosc1djvdeqoydj23b6d1pp",
              "type_key": "page",
              "layout": "basic"
            }
          ]
        },
        "expected": [
          {
            "callsTool": {
              "name": "get-spaces",
              "arguments": {}
            }
          },
          {
            "callsTool": {
              "name": "get-types",
              "arguments": {
                "spaceId": "bafyreihliylimyqct7vbyc2jqsoanibku656jj4uwwhulx4tctb4qw346q.2lcu0r85yg10d"
              }
            }
          }
        ],
        "usedAsExample": false
      },
      {
        "input": "@anytype remove the garlic pasta recipe from the 'recipe' list in my personal space",
        "mocks": {
          "get-spaces": [
            {
              "object": "space",
              "id": "bafyreihliylimyqct7vbyc2jqsoanibku656jj4uwwhulx4tctb4qw346q.2lcu0r85yg10d",
              "name": "My Personal Space"
            }
          ],
          "search-space": [
            {
              "object": "object",
              "name": "recipes",
              "id": "bafyreigs5crqbryk2sq45ig4p6uqkcbmntuyosc1djvdeqoydj23b6d1ac",
              "snippet": "This is a collection of recipes."
            }
          ],
          "get-list-items": [
            {
              "object": "object",
              "name": "Garlic Pasta Recipe",
              "id": "bafyreigs5crqbryk2sq45ig4p6uqkcbmntuyosc1djvdeqoydj23b6d1ac",
              "snippet": "This is the snippet of the object."
            }
          ],
          "remove-from-list": []
        },
        "expected": [
          {
            "callsTool": {
              "name": "get-spaces",
              "arguments": {}
            }
          },
          {
            "callsTool": {
              "name": "search-space",
              "arguments": {
                "spaceId": "bafyreihliylimyqct7vbyc2jqsoanibku656jj4uwwhulx4tctb4qw346q.2lcu0r85yg10d",
                "query": "recipe"
              }
            }
          },
          {
            "callsTool": {
              "name": "get-list-items",
              "arguments": {
                "spaceId": "bafyreihliylimyqct7vbyc2jqsoanibku656jj4uwwhulx4tctb4qw346q.2lcu0r85yg10d",
                "listId": "bafyreigs5crqbryk2sq45ig4p6uqkcbmntuyosc1djvdeqoydj23b6d1ac"
              }
            }
          },
          {
            "callsTool": {
              "name": "remove-from-list",
              "arguments": {
                "spaceId": "bafyreihliylimyqct7vbyc2jqsoanibku656jj4uwwhulx4tctb4qw346q.2lcu0r85yg10d",
                "listId": "bafyreigs5crqbryk2sq45ig4p6uqkcbmntuyosc1djvdeqoydj23b6d1ac",
                "objectIds": [
                  "bafyreigs5crqbryk2sq45ig4p6uqkcbmntuyosc1djvdeqoydj23b6d1ac"
                ]
              }
            }
          }
        ],
        "usedAsExample": true
      },
      {
        "input": "@anytype search for objects globally",
        "mocks": {
          "search-anytype": [
            {
              "object": "object",
              "name": "First Object",
              "id": "bafyreigs5crqbryk2sq45ig4p6uqkcbmntuyosc3djvdeqoydj23b6d7ou",
              "space_id": "bafyreihliylimyqct7vbyc2jqsoanibku656jj4uwwhulx4tctb4qw346q.2lcu0r85yg10d",
              "snippet": "This is the snippet of the object."
            },
            {
              "object": "object",
              "id": "bafyreigs5crqbryk2sq45ig4p6uqkcbmntuyosc3djvdeqoydj23b6d1jd",
              "name": "Another Object",
              "spaceId": "bafyreihliylimyqct7vbyc2jqsoanibku656jj4uwwhulx4tctb4qw346q.2lcu0r85yg10d",
              "snippet": "This is the snippet of another object."
            }
          ]
        },
        "expected": [
          {
            "callsTool": {
              "name": "search-anytype",
              "arguments": {}
            }
          }
        ],
        "usedAsExample": false
      },
      {
        "input": "@anytype search for recently modified objects in my personal space",
        "mocks": {
          "get-spaces": [
            {
              "object": "space",
              "id": "bafyreihliylimyqct7vbyc2jqsoanibku656jj4uwwhulx4tctb4qw346q.2lcu0r85yg10d",
              "name": "My Personal Space"
            }
          ],
          "search-space": [
            {
              "object": "object",
              "name": "First Object",
              "id": "bafyreigs5crqbryk2sq45ig4p6uqkcbmntuyosc3djvdeqoydj23b6d7hh",
              "snippet": "This is the snippet of the object."
            },
            {
              "object": "object",
              "name": "Another Object",
              "id": "bafyreigs5crqbryk2sq45ig4p6uqkcbmntuyosc3djvdeqoydj23b6d7kk",
              "snippet": "This is the snippet of another object."
            }
          ]
        },
        "expected": [
          {
            "callsTool": {
              "name": "get-spaces",
              "arguments": {}
            }
          },
          {
            "callsTool": {
              "name": "search-space",
              "arguments": {
                "spaceId": "bafyreihliylimyqct7vbyc2jqsoanibku656jj4uwwhulx4tctb4qw346q.2lcu0r85yg10d",
                "query": "",
                "sort.propertyKey": "last_modified_date",
                "sort.direction": "desc"
              }
            }
          }
        ],
        "usedAsExample": true
      }
    ]
  },
  "preferences": [
    {
      "name": "anytypeApp",
      "title": "Anytype App",
      "description": "The Anytype app on your Mac.",
      "type": "appPicker",
      "default": "com.anytype.anytype",
      "required": false
    },
    {
      "name": "primaryAction",
      "title": "Primary Action",
      "description": "Choose the primary action when an object is selected.",
      "type": "dropdown",
      "data": [
        {
          "title": "Show Details",
          "value": "show_details"
        },
        {
          "title": "Open Object in Anytype",
          "value": "open_object"
        }
      ],
      "default": "show_details",
      "required": false
    },
    {
      "name": "sort",
      "title": "Sort Order",
      "description": "The sort order of objects when displayed as a list.",
      "type": "dropdown",
      "data": [
        {
          "title": "Creation Date",
          "value": "created_date"
        },
        {
          "title": "Last Modified Date",
          "value": "last_modified_date"
        },
        {
          "title": "Last Opened Date",
          "value": "last_opened_date"
        },
        {
          "title": "Name",
          "value": "name"
        }
      ],
      "default": "last_modified_date",
      "required": false
    },
    {
      "name": "limit",
      "title": "API Limit",
      "description": "The maximum number of objects to fetch from the Anytype API at once. Be careful when changing this, as a large number can cause performance issues.",
      "type": "dropdown",
      "data": [
        {
          "title": "50",
          "value": "50"
        },
        {
          "title": "100",
          "value": "100"
        },
        {
          "title": "200",
          "value": "200"
        }
      ],
      "default": "100",
      "required": false
    },
    {
      "name": "linkDisplay",
      "title": "Link Display",
      "description": "Choose how to display URLs and email addresses in sidebar: as plain text or as clickable links.",
      "type": "dropdown",
      "data": [
        {
          "title": "Show as Text",
          "value": "text"
        },
        {
          "title": "Clickable Link",
          "value": "link"
        }
      ],
      "default": "text",
      "required": false
    },
    {
      "name": "apiUrl",
      "title": "API URL",
      "description": "The base URL of the Anytype API (default: http://127.0.0.1:31009).",
      "type": "textfield",
      "default": "http://127.0.0.1:31009",
      "required": false
    },
    {
      "name": "apiKey",
      "title": "API Key",
      "description": "Optional API key for the Anytype API. Leave empty to use the built-in authentication flow with your Anytype desktop app, or enter an API key (e.g., from a headless Anytype instance) to use manual authentication.",
      "type": "password",
      "required": false
    }
  ],
  "dependencies": {
    "@raycast/api": "^1.101.0",
    "@raycast/utils": "^2.2.0",
    "date-fns": "^4.1.0",
    "emoji-regex": "^10.4.0",
    "lodash": "^4.17.21",
    "node-fetch": "^3.3.2"
  },
  "devDependencies": {
<<<<<<< HEAD
    "@raycast/eslint-config": "^1.0.11",
    "@testing-library/react": "^16.3.0",
    "@types/lodash": "^4.17.16",
    "@types/node": "20.8.10",
    "@types/react": "18.3.3",
    "@vitest/coverage-v8": "^3.2.4",
    "@vitest/ui": "^3.2.4",
    "eslint": "^8.57.0",
    "happy-dom": "^18.0.1",
=======
    "@raycast/eslint-config": "^2.0.4",
    "@types/lodash": "^4.17.20",
    "@types/node": "22.13.14",
    "@types/react": "19.1.8",
    "eslint": "^9.31.0",
>>>>>>> 0cde68ce
    "husky": "^9.1.7",
    "lint-staged": "^16.1.2",
    "prettier": "^3.6.2",
    "prettier-plugin-organize-imports": "^4.1.0",
<<<<<<< HEAD
    "react-devtools": "^5.2.0",
    "typescript": "^5.4.5",
    "vitest": "^3.2.4"
=======
    "react-devtools": "^6.1.1",
    "typescript": "^5.8.3"
>>>>>>> 0cde68ce
  },
  "scripts": {
    "build": "ray build",
    "dev": "ray develop",
    "lint": "ray lint",
<<<<<<< HEAD
    "type-check": "tsc --noEmit",
=======
    "lint:fix": "ray lint --fix",
    "typecheck": "tsc --noEmit",
>>>>>>> 0cde68ce
    "test": "vitest",
    "test:ui": "vitest --ui",
    "test:coverage": "vitest --coverage",
    "prepublishOnly": "echo \"\\n\\nIt seems like you are trying to publish the Raycast extension to npm.\\n\\nIf you did intend to publish it to npm, remove the \\`prepublishOnly\\` script and rerun \\`npm publish\\` again.\\nIf you wanted to publish it to the Raycast Store instead, use \\`npm run publish\\` instead.\\n\\n\" && exit 1",
    "publish": "npx @raycast/api@latest publish",
    "prepare": "husky",
    "evals": "npx ray evals"
  },
  "lint-staged": {
    "**/*.{ts,tsx}": [
      "eslint --fix",
      "prettier --write"
    ]
  }
}<|MERGE_RESOLUTION|>--- conflicted
+++ resolved
@@ -782,49 +782,32 @@
     "node-fetch": "^3.3.2"
   },
   "devDependencies": {
-<<<<<<< HEAD
     "@raycast/eslint-config": "^1.0.11",
     "@testing-library/react": "^16.3.0",
-    "@types/lodash": "^4.17.16",
-    "@types/node": "20.8.10",
-    "@types/react": "18.3.3",
+    "@types/lodash": "^4.17.20",
+    "@types/node": "22.13.14",
+    "@types/react": "19.1.8",
     "@vitest/coverage-v8": "^3.2.4",
     "@vitest/ui": "^3.2.4",
     "eslint": "^8.57.0",
     "happy-dom": "^18.0.1",
-=======
-    "@raycast/eslint-config": "^2.0.4",
-    "@types/lodash": "^4.17.20",
-    "@types/node": "22.13.14",
-    "@types/react": "19.1.8",
-    "eslint": "^9.31.0",
->>>>>>> 0cde68ce
     "husky": "^9.1.7",
     "lint-staged": "^16.1.2",
     "prettier": "^3.6.2",
     "prettier-plugin-organize-imports": "^4.1.0",
-<<<<<<< HEAD
-    "react-devtools": "^5.2.0",
-    "typescript": "^5.4.5",
+    "react-devtools": "^6.1.1",
+    "typescript": "^5.8.3",
     "vitest": "^3.2.4"
-=======
-    "react-devtools": "^6.1.1",
-    "typescript": "^5.8.3"
->>>>>>> 0cde68ce
   },
   "scripts": {
     "build": "ray build",
     "dev": "ray develop",
     "lint": "ray lint",
-<<<<<<< HEAD
-    "type-check": "tsc --noEmit",
-=======
     "lint:fix": "ray lint --fix",
-    "typecheck": "tsc --noEmit",
->>>>>>> 0cde68ce
     "test": "vitest",
     "test:ui": "vitest --ui",
     "test:coverage": "vitest --coverage",
+    "typecheck": "tsc --noEmit",
     "prepublishOnly": "echo \"\\n\\nIt seems like you are trying to publish the Raycast extension to npm.\\n\\nIf you did intend to publish it to npm, remove the \\`prepublishOnly\\` script and rerun \\`npm publish\\` again.\\nIf you wanted to publish it to the Raycast Store instead, use \\`npm run publish\\` instead.\\n\\n\" && exit 1",
     "publish": "npx @raycast/api@latest publish",
     "prepare": "husky",
