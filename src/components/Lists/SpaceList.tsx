--- conflicted
+++ resolved
@@ -4,6 +4,7 @@
 import { getMembers } from "../../api";
 import { EmptyViewSpace, SpaceListItem } from "../../components";
 import { usePinnedSpaces, useSpaces } from "../../hooks";
+import { Space } from "../../models";
 import { defaultTintColor, pluralize } from "../../utils";
 
 type SpacesListProps = {
@@ -13,12 +14,9 @@
 export function SpaceList({ searchPlaceholder }: SpacesListProps) {
   const [searchText, setSearchText] = useState("");
   const [membersData, setMembersData] = useState<{ [spaceId: string]: number }>({});
-<<<<<<< HEAD
   const { spaces, spacesError, mutateSpaces, isLoadingSpaces, spacesPagination } = useSpaces(searchText);
   const { pinnedSpaces, pinnedSpacesError, isLoadingPinnedSpaces, mutatePinnedSpaces } = usePinnedSpaces();
-=======
   const [filterType, setFilterType] = useState<"all" | "personal" | "shared">("all");
->>>>>>> 93d2c16e
 
   useEffect(() => {
     if (!spaces) return;
@@ -60,9 +58,6 @@
     }
   }, [pinnedSpacesError]);
 
-<<<<<<< HEAD
-  const regularSpaces = spaces?.filter((space) => !pinnedSpaces.some((pinned) => pinned.id === space.id));
-=======
   const filteredSpaces = spaces?.filter((space) => {
     const matchesSearch = space.name.toLowerCase().includes(searchText.toLowerCase());
     if (!matchesSearch) return false;
@@ -75,8 +70,7 @@
   const pinnedFiltered = pinnedSpaces
     ?.map((pin) => filteredSpaces.find((space) => space.id === pin.id))
     .filter(Boolean) as Space[];
-  const regularFiltered = filteredSpaces?.filter((space) => !pinnedFiltered?.includes(space));
->>>>>>> 93d2c16e
+  const regularFilteredSpaces = filteredSpaces?.filter((space) => !pinnedFiltered?.includes(space));
 
   return (
     <List
@@ -84,9 +78,7 @@
       onSearchTextChange={setSearchText}
       searchBarPlaceholder={searchPlaceholder}
       pagination={spacesPagination}
-<<<<<<< HEAD
       throttle={true}
-=======
       searchBarAccessory={
         <List.Dropdown
           tooltip="Filter spaces by type"
@@ -107,7 +99,6 @@
           </List.Dropdown.Section>
         </List.Dropdown>
       }
->>>>>>> 93d2c16e
     >
       {pinnedSpaces.length > 0 && (
         <List.Section title="Pinned" subtitle={pluralize(pinnedSpaces.length, "space", { withNumber: true })}>
@@ -137,12 +128,12 @@
           })}
         </List.Section>
       )}
-      {regularSpaces.length > 0 ? (
+      {regularFilteredSpaces.length > 0 ? (
         <List.Section
           title={searchText ? "Search Results" : "All Spaces"}
-          subtitle={pluralize(regularSpaces.length, "space", { withNumber: true })}
+          subtitle={pluralize(regularFilteredSpaces.length, "space", { withNumber: true })}
         >
-          {regularSpaces.map((space) => {
+          {regularFilteredSpaces.map((space) => {
             const memberCount = membersData[space.id] || 0;
             return (
               <SpaceListItem
