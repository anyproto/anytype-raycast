name: CI

on:
  push:
    branches:
      - "**"
  pull_request:
    branches:
      - "**"

permissions:
  contents: read

jobs:
  lint:
    runs-on: ubuntu-latest

    steps:
      - name: Checkout code
        uses: actions/checkout@v4

      - name: Set up Node.js
        uses: actions/setup-node@v4
        with:
          node-version: "22"

      - name: Install dependencies
        run: npm install

      - name: Run linter
        run: npm run lint

  typecheck:
    runs-on: ubuntu-latest

    steps:
      - name: Checkout code
        uses: actions/checkout@v4

      - name: Set up Node.js
        uses: actions/setup-node@v4
        with:
          node-version: "22"

      - name: Install dependencies
        run: npm install

      - name: Run type checks
        run: npm run typecheck

  build:
    runs-on: ubuntu-latest

    steps:
      - name: Checkout code
        uses: actions/checkout@v4

      - name: Set up Node.js
        uses: actions/setup-node@v4
        with:
          node-version: "22"

      - name: Install dependencies
        run: npm install

<<<<<<< HEAD
      - name: Run type checks
        run: npm run typecheck

  test:
    runs-on: ubuntu-latest

    steps:
      - name: Checkout code
        uses: actions/checkout@v4

      - name: Set up Node.js
        uses: actions/setup-node@v4

      - name: Install dependencies
        run: npm install

      - name: Run tests
        run: npm run test
=======
      - name: Build extension
        run: npm run build
>>>>>>> 8c84aa82
<|MERGE_RESOLUTION|>--- conflicted
+++ resolved
@@ -63,9 +63,8 @@
       - name: Install dependencies
         run: npm install
 
-<<<<<<< HEAD
-      - name: Run type checks
-        run: npm run typecheck
+      - name: Build extension
+        run: npm run build
 
   test:
     runs-on: ubuntu-latest
@@ -81,8 +80,4 @@
         run: npm install
 
       - name: Run tests
-        run: npm run test
-=======
-      - name: Build extension
-        run: npm run build
->>>>>>> 8c84aa82
+        run: npm run test